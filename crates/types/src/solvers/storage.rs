//! Solver storage model and conversions

use chrono::{DateTime, Utc};
use serde::{Deserialize, Serialize};
use std::collections::HashMap;

<<<<<<< HEAD
use super::{Solver, SolverError, SolverMetadata, SolverMetrics, SolverStatus, SupportedAssets};
=======
use super::{
	HealthStatus, Solver, SolverError, SolverMetadata, SolverMetrics, SolverStatus, SupportedAssets,
};
>>>>>>> 7ae65cb0

/// Storage representation of a solver
///
/// This model is optimized for storage and persistence.
/// It can be converted to/from the domain Solver model.
#[derive(Debug, Clone, Serialize, Deserialize)]
pub struct SolverStorage {
	pub solver_id: String,
	pub adapter_id: String,
	pub endpoint: String,
	pub status: SolverStatus,
	pub metadata: SolverMetadataStorage,
	pub metrics: SolverMetricsStorage,
	pub headers: Option<HashMap<String, String>>,
	pub adapter_metadata: Option<serde_json::Value>,

	// Storage-specific metadata
	pub version: u32,
	pub last_updated: DateTime<Utc>,
	pub created_at: DateTime<Utc>,
	pub last_seen: Option<DateTime<Utc>>,
}

/// Storage-compatible solver metadata
#[derive(Debug, Clone, Serialize, Deserialize)]
pub struct SolverMetadataStorage {
	pub name: Option<String>,
	pub description: Option<String>,
	pub version: Option<String>,
	pub supported_assets: SupportedAssets,
	pub headers: Option<HashMap<String, String>>,
}

/// Storage-compatible solver metrics
#[derive(Debug, Clone, Serialize, Deserialize)]
pub struct SolverMetricsStorage {
	pub total_requests: u64,
	pub successful_requests: u64,
<<<<<<< HEAD
	pub service_errors: u64,
	pub consecutive_failures: u32,
	pub last_updated: DateTime<Utc>,
	pub recent_total_requests: u64,
	pub recent_successful_requests: u64,
	pub recent_service_errors: u64,
	pub window_start: DateTime<Utc>,
=======
	pub timeout_requests: u64,
	pub service_errors: u64,
	pub client_errors: u64,
	pub health_status: Option<HealthStatusStorage>,
	pub consecutive_failures: u32,
	pub last_updated: DateTime<Utc>,
}

/// Storage-compatible health status (new improved structure)
#[derive(Debug, Clone, Serialize, Deserialize)]
pub struct HealthStatusStorage {
	pub is_healthy: bool,
	pub last_check_at: DateTime<Utc>,
	pub error_message: Option<String>,
}

impl From<HealthStatus> for HealthStatusStorage {
	fn from(health_status: HealthStatus) -> Self {
		Self {
			is_healthy: health_status.is_healthy,
			last_check_at: health_status.last_check_at,
			error_message: health_status.error_message,
		}
	}
}

impl From<HealthStatusStorage> for HealthStatus {
	fn from(storage: HealthStatusStorage) -> Self {
		Self {
			is_healthy: storage.is_healthy,
			last_check_at: storage.last_check_at,
			error_message: storage.error_message,
		}
	}
>>>>>>> 7ae65cb0
}

impl From<Solver> for SolverStorage {
	fn from(solver: Solver) -> Self {
		Self {
			solver_id: solver.solver_id,
			adapter_id: solver.adapter_id,
			endpoint: solver.endpoint,
			status: solver.status,
			metadata: SolverMetadataStorage::from(solver.metadata),
			created_at: solver.created_at,
			last_seen: solver.last_seen,
			metrics: SolverMetricsStorage::from(solver.metrics),
			headers: solver.headers,
			adapter_metadata: solver.adapter_metadata,
			version: 1,
			last_updated: Utc::now(),
		}
	}
}

impl TryFrom<SolverStorage> for Solver {
	type Error = SolverError;

	fn try_from(storage: SolverStorage) -> Result<Self, Self::Error> {
		Ok(Solver {
			solver_id: storage.solver_id,
			adapter_id: storage.adapter_id,
			endpoint: storage.endpoint,
			status: storage.status,
			metadata: storage.metadata.into(),
			created_at: storage.created_at,
			last_seen: storage.last_seen,
			metrics: storage.metrics.try_into()?,
			headers: storage.headers,
			adapter_metadata: storage.adapter_metadata,
		})
	}
}

impl SolverStorage {
	/// Mark as accessed for analytics
	pub fn mark_accessed(&mut self) {
		self.last_updated = Utc::now();
	}

	/// Update status and timestamp
	pub fn update_status(&mut self, status: SolverStatus) {
		self.status = status;
		self.last_seen = Some(Utc::now());
		self.last_updated = Utc::now();
		self.mark_accessed();
	}

	/// Update metrics from domain metrics
	pub fn update_metrics(&mut self, metrics: SolverMetrics) {
		self.metrics = SolverMetricsStorage::from(metrics);
		self.last_updated = Utc::now();
		self.mark_accessed();
	}

	/// Check if solver is stale (hasn't been updated recently)
	pub fn is_stale(&self, max_age_hours: i64) -> bool {
		let stale_threshold = Utc::now() - chrono::Duration::hours(max_age_hours);
		self.last_updated < stale_threshold
	}
}

impl From<SolverMetadata> for SolverMetadataStorage {
	fn from(metadata: SolverMetadata) -> Self {
		Self {
			name: metadata.name,
			description: metadata.description,
			version: metadata.version,
			supported_assets: metadata.supported_assets,
			headers: metadata.headers,
		}
	}
}

impl From<SolverMetadataStorage> for SolverMetadata {
	fn from(storage: SolverMetadataStorage) -> Self {
		Self {
			name: storage.name,
			description: storage.description,
			version: storage.version,
			supported_assets: storage.supported_assets,
			headers: storage.headers,
		}
	}
}

impl From<SolverMetrics> for SolverMetricsStorage {
	fn from(metrics: SolverMetrics) -> Self {
		Self {
			total_requests: metrics.total_requests,
			successful_requests: metrics.successful_requests,
<<<<<<< HEAD
			service_errors: metrics.service_errors,
			consecutive_failures: metrics.consecutive_failures,
			last_updated: metrics.last_updated,
			recent_total_requests: metrics.recent_total_requests,
			recent_successful_requests: metrics.recent_successful_requests,
			recent_service_errors: metrics.recent_service_errors,
			window_start: metrics.window_start,
=======
			timeout_requests: metrics.timeout_requests,
			service_errors: metrics.service_errors,
			client_errors: metrics.client_errors,
			health_status: metrics.health_status.map(HealthStatusStorage::from),
			consecutive_failures: metrics.consecutive_failures,
			last_updated: metrics.last_updated,
>>>>>>> 7ae65cb0
		}
	}
}

impl TryFrom<SolverMetricsStorage> for SolverMetrics {
	type Error = SolverError;

	fn try_from(storage: SolverMetricsStorage) -> Result<Self, Self::Error> {
		let health_status = storage
			.health_status
			.map(|health_status_storage| health_status_storage.into());

		Ok(SolverMetrics {
			total_requests: storage.total_requests,
			successful_requests: storage.successful_requests,
<<<<<<< HEAD
			service_errors: storage.service_errors,
			consecutive_failures: storage.consecutive_failures,
			last_updated: storage.last_updated,
			recent_total_requests: storage.recent_total_requests,
			recent_successful_requests: storage.recent_successful_requests,
			recent_service_errors: storage.recent_service_errors,
			window_start: storage.window_start,
=======
			timeout_requests: storage.timeout_requests,
			service_errors: storage.service_errors,
			client_errors: storage.client_errors,
			health_status,
			consecutive_failures: storage.consecutive_failures,
			last_updated: storage.last_updated,
>>>>>>> 7ae65cb0
		})
	}
}

#[cfg(test)]
mod tests {
	use super::*;
	use crate::solvers::Solver;

	fn create_test_solver() -> Solver {
		Solver::new(
			"test-solver".to_string(),
			"oif-v1".to_string(),
			"https://api.example.com".to_string(),
		)
		.with_name("Test Solver".to_string())
	}

	#[test]
	fn test_storage_conversion() {
		let solver = create_test_solver();
		let solver_id = solver.solver_id.clone();

		// Convert to storage
		let storage = SolverStorage::from(solver);
		assert_eq!(storage.solver_id, solver_id);
		assert_eq!(storage.version, 1);

		// Convert back to domain
		let domain_solver = Solver::try_from(storage).unwrap();
		assert_eq!(domain_solver.solver_id, solver_id);
	}

	#[test]
	fn test_staleness_check() {
		let solver = create_test_solver();
		let mut storage = SolverStorage::from(solver);

		// Fresh storage should not be stale
		assert!(!storage.is_stale(24));

		// Manually set old timestamp
		storage.last_updated = Utc::now() - chrono::Duration::days(2);
		assert!(storage.is_stale(24)); // 24 hours threshold
	}

	#[test]
	fn test_adapter_metadata_storage() {
		// Create test metadata
		let test_metadata = serde_json::json!({
			"auth": {
				"type": "jwt_self_register",
				"client_id": "env:TEST_CLIENT_ID",
				"client_secret": "env:TEST_CLIENT_SECRET"
			},
			"retry_attempts": 3,
			"timeout_ms": 5000
		});

		// Create solver with adapter metadata
		let solver = create_test_solver().with_adapter_metadata(test_metadata.clone());

		// Convert to storage
		let storage = SolverStorage::from(solver);
		assert_eq!(storage.adapter_metadata, Some(test_metadata.clone()));

		// Convert back to domain
		let domain_solver = Solver::try_from(storage).unwrap();
		assert_eq!(domain_solver.adapter_metadata, Some(test_metadata));
	}

	#[test]
	fn test_no_adapter_metadata_storage() {
		// Create solver without adapter metadata
		let solver = create_test_solver();

		// Convert to storage
		let storage = SolverStorage::from(solver);
		assert_eq!(storage.adapter_metadata, None);

		// Convert back to domain
		let domain_solver = Solver::try_from(storage).unwrap();
		assert_eq!(domain_solver.adapter_metadata, None);
	}
}<|MERGE_RESOLUTION|>--- conflicted
+++ resolved
@@ -4,13 +4,7 @@
 use serde::{Deserialize, Serialize};
 use std::collections::HashMap;
 
-<<<<<<< HEAD
 use super::{Solver, SolverError, SolverMetadata, SolverMetrics, SolverStatus, SupportedAssets};
-=======
-use super::{
-	HealthStatus, Solver, SolverError, SolverMetadata, SolverMetrics, SolverStatus, SupportedAssets,
-};
->>>>>>> 7ae65cb0
 
 /// Storage representation of a solver
 ///
@@ -49,7 +43,6 @@
 pub struct SolverMetricsStorage {
 	pub total_requests: u64,
 	pub successful_requests: u64,
-<<<<<<< HEAD
 	pub service_errors: u64,
 	pub consecutive_failures: u32,
 	pub last_updated: DateTime<Utc>,
@@ -57,42 +50,6 @@
 	pub recent_successful_requests: u64,
 	pub recent_service_errors: u64,
 	pub window_start: DateTime<Utc>,
-=======
-	pub timeout_requests: u64,
-	pub service_errors: u64,
-	pub client_errors: u64,
-	pub health_status: Option<HealthStatusStorage>,
-	pub consecutive_failures: u32,
-	pub last_updated: DateTime<Utc>,
-}
-
-/// Storage-compatible health status (new improved structure)
-#[derive(Debug, Clone, Serialize, Deserialize)]
-pub struct HealthStatusStorage {
-	pub is_healthy: bool,
-	pub last_check_at: DateTime<Utc>,
-	pub error_message: Option<String>,
-}
-
-impl From<HealthStatus> for HealthStatusStorage {
-	fn from(health_status: HealthStatus) -> Self {
-		Self {
-			is_healthy: health_status.is_healthy,
-			last_check_at: health_status.last_check_at,
-			error_message: health_status.error_message,
-		}
-	}
-}
-
-impl From<HealthStatusStorage> for HealthStatus {
-	fn from(storage: HealthStatusStorage) -> Self {
-		Self {
-			is_healthy: storage.is_healthy,
-			last_check_at: storage.last_check_at,
-			error_message: storage.error_message,
-		}
-	}
->>>>>>> 7ae65cb0
 }
 
 impl From<Solver> for SolverStorage {
@@ -190,7 +147,6 @@
 		Self {
 			total_requests: metrics.total_requests,
 			successful_requests: metrics.successful_requests,
-<<<<<<< HEAD
 			service_errors: metrics.service_errors,
 			consecutive_failures: metrics.consecutive_failures,
 			last_updated: metrics.last_updated,
@@ -198,14 +154,6 @@
 			recent_successful_requests: metrics.recent_successful_requests,
 			recent_service_errors: metrics.recent_service_errors,
 			window_start: metrics.window_start,
-=======
-			timeout_requests: metrics.timeout_requests,
-			service_errors: metrics.service_errors,
-			client_errors: metrics.client_errors,
-			health_status: metrics.health_status.map(HealthStatusStorage::from),
-			consecutive_failures: metrics.consecutive_failures,
-			last_updated: metrics.last_updated,
->>>>>>> 7ae65cb0
 		}
 	}
 }
@@ -221,7 +169,6 @@
 		Ok(SolverMetrics {
 			total_requests: storage.total_requests,
 			successful_requests: storage.successful_requests,
-<<<<<<< HEAD
 			service_errors: storage.service_errors,
 			consecutive_failures: storage.consecutive_failures,
 			last_updated: storage.last_updated,
@@ -229,14 +176,6 @@
 			recent_successful_requests: storage.recent_successful_requests,
 			recent_service_errors: storage.recent_service_errors,
 			window_start: storage.window_start,
-=======
-			timeout_requests: storage.timeout_requests,
-			service_errors: storage.service_errors,
-			client_errors: storage.client_errors,
-			health_status,
-			consecutive_failures: storage.consecutive_failures,
-			last_updated: storage.last_updated,
->>>>>>> 7ae65cb0
 		})
 	}
 }
