//! # Core Quote Aggregation Service
//!
//! This module implements the central orchestration service for aggregating quotes from multiple
//! solvers in parallel. The aggregation service provides intelligent solver selection, concurrent
//! execution, timeout handling, and comprehensive result collection.
//!
//! ## Architecture Overview
//!
//! The aggregation service follows a multi-stage pipeline architecture:
//!
//! ```text
//! ┌─────────────────┐    ┌──────────────────┐    ┌─────────────────┐    ┌─────────────────┐
//! │ Quote Request   │───▶│ Solver Filtering │───▶│ Concurrent      │───▶│ Result          │
//! │ + Options       │    │ & Selection      │    │ Execution       │    │ Aggregation     │
//! └─────────────────┘    └──────────────────┘    └─────────────────┘    └─────────────────┘
//! ```
//!
//! ## Key Components
//!
//! - **AggregatorService**: Main orchestration service that coordinates the entire process
//! - **TaskExecutor**: Handles individual solver task execution with retries and concurrency limits
//! - **SolverFilter**: Intelligent solver selection based on network/asset compatibility and options
//! - **IntegrityService**: Generates cryptographic checksums for all quotes
//!
//! ## Core Features
//!
//! ### **Intelligent Solver Selection**
//! - Network and asset compatibility scoring
//! - Include/exclude solver filtering
//! - Multiple selection strategies: All, Sampled, Priority
//! - Weighted random sampling with bias towards compatible solvers
//!
//! ### **Concurrent Execution**
//! - Parallel solver requests with configurable concurrency limits
//! - Per-solver timeout control with global timeout boundaries
//! - Non-blocking execution - slow solvers don't block fast ones
//! - Early termination when minimum quote requirements are met
//!
//! ### **Resilience & Reliability**
//! - Automatic retry logic with exponential backoff
//! - Graceful error handling with detailed error categorization
//! - Circuit breaker patterns to prevent cascading failures
//! - Comprehensive metadata collection for monitoring and debugging
//!
//! ### **Security & Integrity**
//! - Cryptographic integrity checksums for all quotes
//! - Request validation and sanitization
//! - Secure error handling without information leakage
//!
//! ## Execution Flow
//!
//! 1. **Request Validation**: Validate request parameters and solver options
//! 2. **Integrated Filtering**: Apply comprehensive filtering in optimal order:
//!    - Compatibility filtering (1000 → ~20 solvers)
//!    - User preferences (include/exclude)  
//!    - Circuit breaker checks (before selection for accurate counts)
//!    - Selection strategy (sampling/priority)
//! 3. **Task Spawning**: Launch concurrent solver tasks with proper resource limits
//! 4. **Quote Collection**: Aggregate results with early termination support
//! 5. **Integrity Processing**: Generate checksums and finalize quotes
//! 6. **Metadata Assembly**: Collect timing, counts, and execution statistics
//!
//! ## Configuration Options
//!
//! ### Solver Options
//! - `includeSolvers` / `excludeSolvers`: Explicit solver filtering
//! - `timeout` / `solverTimeout`: Global and per-solver timeout controls
//! - `minQuotes`: Minimum quotes required for successful completion
//! - `solverSelection`: Strategy for selecting solvers (All/Sampled/Priority)
//! - `sampleSize`: Number of solvers to use when using Sampled strategy
//! - `priorityThreshold`: Minimum priority score for Priority strategy
//!
//! ### Performance Tuning
//! - `maxConcurrentSolvers`: Limit concurrent solver requests (configurable via config file)
//! - `maxRetriesPerSolver`: Retry attempts for failed solvers (configurable via config file)  
//! - `retryDelayMs`: Delay between retry attempts (configurable via config file)
//!
//! ## Configuration
//!
//! Performance and behavior parameters can be configured via the `config.toml` file:
//!
//! ```toml
//! [aggregation]
//! # All fields are optional - only specify what you want to override!
//! global_timeout_ms = 5000        # Global aggregation timeout (default: 5000ms)
//! per_solver_timeout_ms = 2500    # Per-solver timeout (default: 2500ms)
//! max_concurrent_solvers = 50     # Concurrent solver limit (default: 50)
//! max_retries_per_solver = 2      # Retry attempts per solver (default: 2)
//! retry_delay_ms = 100            # Delay between retries (default: 100ms)
//!
//! # Example: Override only what you need
//! # max_concurrent_solvers = 10   # Lower concurrency for testing
//! ```
//!
//! These settings provide fine-grained control over:
//! - **Timeouts**: Configure global and per-solver timeout limits
//! - **Concurrency**: Balance between speed and resource usage  
//! - **Reliability**: Retry failed requests automatically with backoff
//! - **Latency**: Configure delays to avoid overwhelming slow solvers
//!
//! ## Error Handling
//!
//! The service provides comprehensive error categorization:
//! - `ValidationError`: Invalid request parameters
//! - `NoSolversAvailable`: No solvers match the selection criteria
//! - `AllSolversFailed`: All selected solvers failed to provide quotes
//! - `Timeout`: Global timeout exceeded before completion
//! - `IntegrityError`: Checksum generation/verification failures
//! - `SolverAdapterError`: Communication failures with solvers
use crate::integrity::{IntegrityError, IntegrityTrait};
use crate::jobs::{BackgroundJob, SolverMetricsUpdate};
use crate::solver_adapter::{SolverAdapterError, SolverAdapterService, SolverAdapterTrait};
use crate::solver_filter::SolverFilterTrait;
#[cfg(test)]
use crate::CircuitBreakerTrait;
use async_trait::async_trait;
use chrono::Utc;
use oif_adapters::AdapterRegistry;
use oif_config::AggregationConfig;
use oif_storage::Storage;
use oif_types::constants::limits::DEFAULT_MIN_QUOTES;
use oif_types::quotes::errors::QuoteValidationError;
use oif_types::quotes::request::{SolverOptions, SolverSelection};
use oif_types::quotes::response::AggregationMetadata;
use oif_types::ErrorType;
<<<<<<< HEAD
use oif_types::{
	IntegrityPayload, OifGetQuoteRequest, Quote, QuotePreference, QuoteRequest, Solver,
};
=======
use oif_types::{GetQuoteRequest, IntegrityPayload, Quote, QuotePreference, QuoteRequest, Solver};
>>>>>>> b733ca6d

use std::sync::Arc;
use tokio::sync::{broadcast, mpsc, Semaphore};
use tokio::time::{timeout, Duration, Instant};
use tracing::{debug, info, warn};

use crate::jobs::scheduler::JobScheduler;

/// Errors that can occur during quote aggregation
#[derive(Debug, thiserror::Error)]
pub enum AggregatorServiceError {
	#[error("Request validation failed")]
	ValidationError(#[from] QuoteValidationError),

	#[error("No solvers available for quote aggregation")]
	NoSolversAvailable,

	#[error("All solvers failed to provide quotes")]
	AllSolversFailed,

	#[error("Timeout occurred while fetching quotes from solvers")]
	Timeout,

	#[error("Integrity service error")]
	IntegrityError(#[from] IntegrityError),

	#[error("Storage error: {0}")]
	Storage(String),

	#[error("Resource limit exceeded: {0}")]
	ResourceLimitExceeded(String),

	#[error("Solver adapter error")]
	SolverAdapterError(#[from] SolverAdapterError),
}

pub type AggregatorResult<T> = Result<T, AggregatorServiceError>;

/// Result from an individual solver task sent via channel
#[derive(Debug)]
pub struct SolverTaskResult {
	pub solver_id: String,
	pub quotes: Vec<Quote>,
	pub success: bool,
	pub error_message: Option<String>,
	pub duration_ms: u64,
	pub retry_count: u32,
}

#[cfg_attr(test, mockall::automock)]
#[async_trait]
pub trait AggregatorTrait: Send + Sync {
	/// Fetch quotes concurrently from all registered solvers
	async fn fetch_quotes(
		&self,
		request: QuoteRequest,
	) -> AggregatorResult<(Vec<Quote>, AggregationMetadata)>;
}

/// Trait for executing individual solver tasks with retries and concurrency control
#[cfg_attr(test, mockall::automock)]
#[async_trait]
pub trait TaskExecutorTrait: Send + Sync {
	/// Execute a single solver task with retries and concurrency limiting
	async fn execute_solver_task(
		&self,
		solver: Solver,
		request: Arc<QuoteRequest>,
		per_solver_timeout_ms: u64,
		result_tx: mpsc::UnboundedSender<SolverTaskResult>,
		cancel_rx: broadcast::Receiver<()>,
	);

	/// Execute a single solver attempt (no retries)
	async fn execute_solver_attempt(
		&self,
		solver: &Solver,
		request: &QuoteRequest,
		timeout_ms: u64,
		cancel_rx: &mut broadcast::Receiver<()>,
	) -> Result<Vec<Quote>, SolverAdapterError>;
}

/// Helper struct for executing solver tasks asynchronously
pub struct TaskExecutor {
	adapter_registry: Arc<AdapterRegistry>,
	integrity_service: Arc<dyn IntegrityTrait>,
	config: AggregationConfig,
	concurrency_limiter: Arc<Semaphore>,
	job_scheduler: Option<Arc<dyn JobScheduler>>,
}

impl TaskExecutor {
	/// Create a new TaskExecutor instance
	pub fn new(
		adapter_registry: Arc<AdapterRegistry>,
		integrity_service: Arc<dyn IntegrityTrait>,
		config: AggregationConfig,
		concurrency_limiter: Arc<Semaphore>,
		job_scheduler: Option<Arc<dyn JobScheduler>>,
	) -> Self {
		Self {
			adapter_registry,
			integrity_service,
			config,
			concurrency_limiter,
			job_scheduler,
		}
	}

	/// Collect metrics for a successful task outcome
	async fn collect_task_metrics_success(
		&self,
		solver: &Solver,
		task_start: &Instant,
		retry_count: u32,
	) {
		if self.job_scheduler.is_none() {
			debug!(
				"No job scheduler available for task metrics collection on solver {}",
				solver.solver_id
			);
			return;
		}

		let response_time_ms = task_start.elapsed().as_millis() as u64;

		let metrics_data = SolverMetricsUpdate {
			response_time_ms,
			was_successful: true,
			was_timeout: false,
			timestamp: Utc::now(),
			error_message: None,
			status_code: None,
			error_type: None,
			operation: "get_quotes".to_string(),
		};

		self.schedule_task_metrics_job(solver, metrics_data, retry_count)
			.await;
	}

	/// Collect metrics for a failed task outcome using rich SolverAdapterError
	async fn collect_task_metrics_from_error(
		&self,
		solver: &Solver,
		task_start: &Instant,
		error: &SolverAdapterError,
		retry_count: u32,
	) {
		if self.job_scheduler.is_none() {
			debug!(
				"No job scheduler available for task metrics collection on solver {}",
				solver.solver_id
			);
			return;
		}
<<<<<<< HEAD

		let response_time_ms = task_start.elapsed().as_millis() as u64;

		// Extract rich error information from SolverAdapterError
		let error_message = Some(error.to_string());
		let status_code = error.status_code();
		let was_timeout = error.to_string().to_lowercase().contains("timeout");

=======

		let response_time_ms = task_start.elapsed().as_millis() as u64;

		// Extract rich error information from SolverAdapterError
		let error_message = Some(error.to_string());
		let status_code = error.status_code();
		let was_timeout = error.to_string().to_lowercase().contains("timeout");

>>>>>>> b733ca6d
		// Use proper error type categorization like SolverAdapterService does
		let error_type = if let Some(code) = status_code {
			// Use HTTP status code for precise categorization
			Some(ErrorType::from_http_status(code))
		} else if was_timeout {
			// Timeout errors are service issues
			Some(ErrorType::ServiceError)
		} else {
			// Default to unknown for other adapter errors
			Some(ErrorType::Unknown)
		};

		let metrics_data = SolverMetricsUpdate {
			response_time_ms,
			was_successful: false,
			was_timeout,
			timestamp: Utc::now(),
			error_message,
			status_code,
			error_type,
			operation: "get_quotes".to_string(),
		};

		self.schedule_task_metrics_job(solver, metrics_data, retry_count)
			.await;
	}

	/// Helper to schedule metrics job
	async fn schedule_task_metrics_job(
		&self,
		solver: &Solver,
		metrics_data: SolverMetricsUpdate,
		retry_count: u32,
	) {
		let Some(ref scheduler) = self.job_scheduler else {
			return;
		};

		let was_successful = metrics_data.was_successful;

		// Schedule individual metrics job for this task
		let now = Utc::now();
		let metrics_job = BackgroundJob::AggregationMetricsUpdate {
			aggregation_id: format!("task-{}-{}", solver.solver_id, now.timestamp()),
			solver_metrics: vec![(solver.solver_id.clone(), metrics_data)],
			aggregation_timestamp: now,
		};

		// Schedule with minimal delay
		if let Err(e) = scheduler
			.schedule_with_delay(metrics_job, tokio::time::Duration::from_millis(0), None)
			.await
		{
			warn!(
				"Failed to schedule task metrics job for solver {}: {}",
				solver.solver_id, e
			);
		} else {
			debug!(
				"Scheduled task metrics job for solver {} (success: {}, retries: {})",
				solver.solver_id, was_successful, retry_count
			);
		}
	}
}

#[async_trait]
impl TaskExecutorTrait for TaskExecutor {
	/// Execute a single solver task with retries and concurrency limiting
	async fn execute_solver_task(
		&self,
		solver: Solver,
		request: Arc<QuoteRequest>,
		per_solver_timeout_ms: u64,
		result_tx: mpsc::UnboundedSender<SolverTaskResult>,
		mut cancel_rx: broadcast::Receiver<()>,
	) {
		let solver_id = solver.solver_id.clone();
		let task_start = Instant::now();

		// Acquire semaphore permit for concurrency limiting
		let _permit = match self.concurrency_limiter.try_acquire() {
			Ok(permit) => permit,
			Err(_) => {
				debug!("Solver {} skipped due to concurrency limit", solver_id);
				let _ = result_tx.send(SolverTaskResult {
					solver_id: solver_id.clone(),
					quotes: Vec::new(),
					success: false,
					error_message: Some("Concurrency limit exceeded".to_string()),
					duration_ms: 0,
					retry_count: 0,
				});
				return;
			},
		};

		let mut retry_count = 0;
		let max_retries = self.config.max_retries_per_solver;

		// Retry loop
		while retry_count <= max_retries {
			// Check for cancellation before each attempt
			if cancel_rx.try_recv().is_ok() {
				debug!(
					"Solver {} task cancelled (attempt {})",
					solver_id,
					retry_count + 1
				);
				return;
			}

			let attempt_start = Instant::now();
			debug!(
				"Solver {} attempt {} with {}ms timeout",
				solver_id,
				retry_count + 1,
				per_solver_timeout_ms
			);

			// Execute single attempt
			match self
				.execute_solver_attempt(&solver, &request, per_solver_timeout_ms, &mut cancel_rx)
				.await
			{
				Ok(quotes) => {
					// Success - collect metrics and send result
					self.collect_task_metrics_success(&solver, &task_start, retry_count)
						.await;

					let task_result = SolverTaskResult {
						solver_id: solver_id.clone(),
						quotes,
						success: true,
						error_message: None,
						duration_ms: task_start.elapsed().as_millis() as u64,
						retry_count,
					};

					let attempt_duration = attempt_start.elapsed().as_millis() as u64;
					info!(
						"Solver {} completed attempt {} with {} quotes in {}ms",
						solver_id,
						retry_count + 1,
						task_result.quotes.len(),
						attempt_duration
					);

					let _ = result_tx.send(task_result);
					return;
				},
				Err(error) => {
					retry_count += 1;
					let attempt_duration = attempt_start.elapsed().as_millis() as u64;

					// Check if we should retry
					if retry_count <= max_retries {
						warn!(
							"Solver {} attempt {} failed ({}ms): {} - retrying ({}/{})",
							solver_id,
							retry_count,
							attempt_duration,
							error,
							retry_count,
							max_retries
						);

						// Wait before retry with exponential backoff
						let delay = Duration::from_millis(
							self.config.retry_delay_ms * (retry_count as u64),
						);

						tokio::select! {
							_ = tokio::time::sleep(delay) => {},
							_ = cancel_rx.recv() => {
								debug!("Solver {} task cancelled during retry delay", solver_id);
								return;
							}
						}
					} else {
						// All retries exhausted - collect metrics and send result
						self.collect_task_metrics_from_error(
							&solver,
							&task_start,
							&error,
							retry_count - 1,
						)
						.await;

						warn!(
							"Solver {} failed after {} attempts: {}",
							solver_id, retry_count, error
						);
						let _ = result_tx.send(SolverTaskResult {
							solver_id: solver_id.clone(),
							quotes: Vec::new(),
							success: false,
							error_message: Some(error.to_string()),
							duration_ms: task_start.elapsed().as_millis() as u64,
							retry_count: retry_count - 1,
						});
						return;
					}
				},
			}
		}
	}

	/// Execute a single solver attempt (no retries)
	async fn execute_solver_attempt(
		&self,
		solver: &Solver,
		request: &QuoteRequest,
		timeout_ms: u64,
		cancel_rx: &mut broadcast::Receiver<()>,
	) -> Result<Vec<Quote>, SolverAdapterError> {
		// Create solver adapter service WITHOUT job scheduler to avoid duplicate metrics during retries
		// Metrics will be collected once at the task level after all retries complete
		let solver_adapter = SolverAdapterService::from_solver(
			solver.clone(),
			self.adapter_registry.clone(),
			None, // No individual attempt metrics - collected at task level
		)
		.map_err(|e| {
			SolverAdapterError::Adapter(format!("Failed to create solver adapter service: {}", e))
		})?;

<<<<<<< HEAD
		// Convert request to OIF format with proper error handling
		let oif_request = OifGetQuoteRequest::try_from(request)
			.map_err(|e| SolverAdapterError::Adapter(format!("Invalid quote request: {}", e)))?;
		let solver_future = solver_adapter.get_quotes(&oif_request);
=======
		let get_quote_request = GetQuoteRequest::try_from(request.clone()).map_err(|e| {
			SolverAdapterError::Adapter(format!("Failed to convert QuoteRequest: {}", e))
		})?;

		// Execute request with timeout and cancellation
		let solver_future = solver_adapter.get_quotes(&get_quote_request);
>>>>>>> b733ca6d
		let solver_timeout_duration = Duration::from_millis(timeout_ms);

		let response = tokio::select! {
			result = timeout(solver_timeout_duration, solver_future) => {
				match result {
					Ok(Ok(response)) => Ok(response),
					Ok(Err(e)) => {
						// Adapter error - preserve rich error information for proper metrics
						Err(e)
					},
					Err(_) => {
						// Timeout occurred - create appropriate SolverAdapterError
						Err(SolverAdapterError::Adapter(format!("Timed out after {}ms", timeout_ms)))
					},
				}
			}
			_ = cancel_rx.recv() => {
				debug!("Solver {} task cancelled during execution", solver.solver_id);
				// Cancellation - create appropriate SolverAdapterError for metrics
				return Err(SolverAdapterError::Adapter("Task cancelled".to_string()));
			}
		}?;

		// Process quotes and generate integrity checksums
		let mut domain_quotes = Vec::new();

<<<<<<< HEAD
		for adapter_quote in response.quotes() {
			let quote_id = adapter_quote
				.quote_id
				.clone()
				.unwrap_or_else(|| "unknown".to_string()); // Store for error logging
			let mut domain_quote =
				Quote::try_from((adapter_quote.clone(), solver.solver_id.clone())).map_err(
					|e| {
						SolverAdapterError::Adapter(format!(
							"Failed to convert AdapterQuote to Quote: {}",
							e
						))
					},
				)?;
=======
		for adapter_quote in response.quotes {
			let quote_id = adapter_quote.quote_id.clone(); // Store for error logging
			let mut domain_quote = Quote::try_from((adapter_quote, solver.solver_id.clone()))
				.map_err(|e| {
					SolverAdapterError::Adapter(format!(
						"Failed to convert AdapterQuote to Quote: {}",
						e
					))
				})?;
>>>>>>> b733ca6d

			let payload = domain_quote.to_integrity_payload();
			match self
				.integrity_service
				.generate_checksum_from_payload(&payload)
			{
				Ok(checksum) => {
					domain_quote.integrity_checksum = checksum;
					domain_quotes.push(domain_quote);
				},
				Err(e) => {
					warn!(
						"Failed to generate integrity checksum for quote {} from solver {}: {}",
						quote_id, solver.solver_id, e
					);
				},
			}
		}

		if domain_quotes.is_empty() {
			Err(SolverAdapterError::Adapter(
				"No valid quotes received".to_string(),
			))
		} else {
			Ok(domain_quotes)
		}
	}
}

/// Service for aggregating quotes from multiple solvers
pub struct AggregatorService {
	storage: Arc<dyn Storage>,
	config: AggregationConfig,
	solver_filter_service: Arc<dyn SolverFilterTrait>,
	task_executor: Arc<dyn TaskExecutorTrait>,
}

impl AggregatorService {
	/// Create a new aggregator service with storage
	pub fn new(
		storage: Arc<dyn Storage>,
		adapter_registry: Arc<AdapterRegistry>,
		integrity_service: Arc<dyn IntegrityTrait>,
		solver_filter_service: Arc<dyn SolverFilterTrait>,
	) -> Self {
		Self::with_config(
			storage,
			adapter_registry,
			integrity_service,
			solver_filter_service,
			AggregationConfig::default(),
			None,
		)
	}

	/// Create a new aggregator service with custom configuration
	#[allow(clippy::too_many_arguments)]
	pub fn with_config(
		storage: Arc<dyn Storage>,
		adapter_registry: Arc<AdapterRegistry>,
		integrity_service: Arc<dyn IntegrityTrait>,
		solver_filter_service: Arc<dyn SolverFilterTrait>,
		config: AggregationConfig,
		job_scheduler: Option<Arc<dyn JobScheduler>>,
	) -> Self {
		// Create TaskExecutor with the configuration
		let concurrency_limiter = Arc::new(Semaphore::new(config.max_concurrent_solvers));
		let task_executor = Arc::new(TaskExecutor::new(
			adapter_registry.clone(),
			integrity_service.clone(),
			config.clone(),
			concurrency_limiter,
			job_scheduler.clone(),
		)) as Arc<dyn TaskExecutorTrait>;

		Self {
			storage,
			config,
			solver_filter_service,
			task_executor,
		}
	}

	/// Extract and validate aggregation configuration from request
	fn extract_aggregation_config(&self, request: &QuoteRequest) -> (u64, u64, usize) {
		let global_timeout_ms = request
			.solver_options
			.as_ref()
			.and_then(|opts| opts.timeout)
			.unwrap_or(self.config.global_timeout_ms);

		let per_solver_timeout_ms = request
			.solver_options
			.as_ref()
			.and_then(|opts| opts.solver_timeout)
			.unwrap_or(self.config.per_solver_timeout_ms);

		let min_quotes_required = request
			.solver_options
			.as_ref()
			.and_then(|opts| opts.min_quotes)
			.unwrap_or(DEFAULT_MIN_QUOTES) as usize;

		(
			global_timeout_ms,
			per_solver_timeout_ms,
			min_quotes_required,
		)
	}

	/// Initialize aggregation metadata with request configuration
	async fn initialize_metadata(
		&self,
		request: &QuoteRequest,
		global_timeout_ms: u64,
		per_solver_timeout_ms: u64,
		min_quotes_required: usize,
		selected_solvers_count: usize,
	) -> AggregatorResult<AggregationMetadata> {
		let total_solvers_available = self
			.storage
			.count_solvers()
			.await
			.map_err(|e| AggregatorServiceError::Storage(e.to_string()))?;

		Ok(AggregationMetadata {
			solver_timeout_ms: per_solver_timeout_ms,
			global_timeout_ms,
			total_solvers_available,
			solvers_queried: selected_solvers_count,
			min_quotes_required,
			solver_selection_mode: request
				.solver_options
				.as_ref()
				.and_then(|opts| opts.solver_selection.as_ref())
				.unwrap_or(&SolverSelection::All)
				.clone(),
			..Default::default()
		})
	}

	/// Spawn solver tasks and return their handles
	fn spawn_solver_tasks(
		&self,
		selected_solvers: Vec<Solver>,
		request: Arc<QuoteRequest>,
		per_solver_timeout_ms: u64,
		result_tx: mpsc::UnboundedSender<SolverTaskResult>,
		cancel_tx: broadcast::Sender<()>,
	) -> Vec<tokio::task::JoinHandle<()>> {
		let mut task_handles = Vec::new();

		for solver in selected_solvers {
			let request = Arc::clone(&request);
			let result_tx = result_tx.clone();
			let cancel_rx = cancel_tx.subscribe();

			// Use the injected task executor trait object
			let task_handle = tokio::spawn({
				let task_executor = self.task_executor.clone();

				async move {
					task_executor
						.execute_solver_task(
							solver,
							request,
							per_solver_timeout_ms,
							result_tx,
							cancel_rx,
						)
						.await;
				}
			});

			task_handles.push(task_handle);
		}

		task_handles
	}

	/// Validate request and extract aggregation configuration
	async fn validate_and_extract_config(
		&self,
		request: &QuoteRequest,
	) -> AggregatorResult<(u64, u64, usize)> {
		// Validate request
		request.validate()?;

		// Check if we have any solvers available in storage
		let solver_count = self
			.storage
			.count_solvers()
			.await
			.map_err(|e| AggregatorServiceError::Storage(e.to_string()))?;

		if solver_count == 0 {
			return Err(AggregatorServiceError::NoSolversAvailable);
		}

		// Extract configuration
		let (global_timeout_ms, per_solver_timeout_ms, min_quotes_required) =
			self.extract_aggregation_config(request);

		Ok((
			global_timeout_ms,
			per_solver_timeout_ms,
			min_quotes_required,
		))
	}

	/// Filter solvers and validate the results
	async fn filter_and_validate_solvers(
		&self,
		request: &QuoteRequest,
		global_timeout_ms: u64,
		per_solver_timeout_ms: u64,
		min_quotes_required: usize,
		aggregation_start: Instant,
	) -> AggregatorResult<(Vec<Solver>, AggregationMetadata)> {
		// Step 1: Get only active solvers
		let available_solvers = self
			.storage
			.get_active_solvers()
			.await
			.map_err(|e| AggregatorServiceError::Storage(e.to_string()))?;

		debug!("Found {} active solvers", available_solvers.len());

		// Step 2: Apply comprehensive filtering (compatibility, user preferences, circuit breaker, and selection)
		let selected_solvers = self
			.solver_filter_service
			.filter_solvers(
				&available_solvers,
				request,
				request
					.solver_options
					.as_ref()
					.unwrap_or(&SolverOptions::default()),
				&self.config,
			)
			.await;

		debug!("Final selected solvers: {} solvers", selected_solvers.len());

		// Initialize metadata
		let mut metadata = self
			.initialize_metadata(
				request,
				global_timeout_ms,
				per_solver_timeout_ms,
				min_quotes_required,
				selected_solvers.len(),
			)
			.await?;

		if selected_solvers.is_empty() {
			metadata.total_duration_ms = aggregation_start.elapsed().as_millis() as u64;
			return Err(AggregatorServiceError::NoSolversAvailable);
		}

		Ok((selected_solvers, metadata))
	}

	/// Setup communication channels and spawn solver tasks
	fn setup_channels_and_spawn_tasks(
		&self,
		selected_solvers: Vec<Solver>,
		request: Arc<QuoteRequest>,
		per_solver_timeout_ms: u64,
		global_timeout_ms: u64,
		min_quotes_required: usize,
	) -> (
		mpsc::UnboundedReceiver<SolverTaskResult>,
		Vec<tokio::task::JoinHandle<()>>,
		broadcast::Sender<()>,
	) {
		info!(
			"Starting aggregation: {} solvers, {}ms global timeout, {}ms per-solver timeout, {} min quotes required",
			selected_solvers.len(), global_timeout_ms, per_solver_timeout_ms, min_quotes_required
		);

		// Create communication channels
		let (result_tx, result_rx) = mpsc::unbounded_channel::<SolverTaskResult>();
		let (cancel_tx, _) = broadcast::channel::<()>(selected_solvers.len());

		// Spawn solver tasks using helper method
		let task_handles = self.spawn_solver_tasks(
			selected_solvers,
			request,
			per_solver_timeout_ms,
			result_tx.clone(),
			cancel_tx.clone(),
		);
		drop(result_tx); // Close sender to properly detect completion

		(result_rx, task_handles, cancel_tx)
	}

	/// Update final metadata before returning results
	fn finalize_metadata(
		&self,
		metadata: &mut AggregationMetadata,
		aggregation_start: Instant,
		success_count: usize,
		error_count: usize,
		timeout_count: usize,
	) {
		metadata.total_duration_ms = aggregation_start.elapsed().as_millis() as u64;
		metadata.solvers_responded_success = success_count;
		metadata.solvers_responded_error = error_count;
		metadata.solvers_timed_out = timeout_count;
	}

	/// Collect quotes with early termination and enhanced event handling
	#[allow(clippy::too_many_arguments)]
	async fn collect_quotes_with_early_termination(
		&self,
		mut result_rx: mpsc::UnboundedReceiver<SolverTaskResult>,
		task_handles: Vec<tokio::task::JoinHandle<()>>,
		cancel_tx: broadcast::Sender<()>,
		global_timeout_ms: u64,
		min_quotes_required: usize,
		aggregation_start: Instant,
		mut metadata: AggregationMetadata,
	) -> AggregatorResult<(Vec<Quote>, AggregationMetadata)> {
		let global_timeout_duration = Duration::from_millis(global_timeout_ms);
		let total_tasks = task_handles.len();
		let start_time = Instant::now();

		let mut collected_quotes = Vec::new();
		let mut completed_solvers = 0;
		let mut success_count = 0;
		let mut error_count = 0;
		let mut timeout_count = 0;

		// Create global timeout future
		let global_timeout_future = tokio::time::sleep(global_timeout_duration);
		tokio::pin!(global_timeout_future);

		while let Some(result) = tokio::select! {
			// Receive next result
			result = result_rx.recv() => result,
			// Global timeout
			_ = &mut global_timeout_future => {
				warn!("Global aggregation timeout reached after {}ms", start_time.elapsed().as_millis());
				let _ = cancel_tx.send(());
				for handle in &task_handles {
					handle.abort();
				}
				None // Break out of while-let loop
			}
		} {
			completed_solvers += 1;

			if result.success {
				success_count += 1;
				collected_quotes.extend(result.quotes);

				// IMMEDIATE early termination check
				if collected_quotes.len() >= min_quotes_required {
					let elapsed = start_time.elapsed();
					info!(
						"Early termination: collected {} quotes (>= {} required) in {}ms",
						collected_quotes.len(),
						min_quotes_required,
						elapsed.as_millis()
					);

					// Signal cancellation and cleanup
					let _ = cancel_tx.send(());
					for handle in &task_handles {
						handle.abort();
					}

					// Update metadata for early termination
					metadata.early_termination = true;
					self.finalize_metadata(
						&mut metadata,
						aggregation_start,
						success_count,
						error_count,
						timeout_count,
					);

					return Ok((collected_quotes, metadata));
				}
			} else {
				// Categorize error types based on enhanced SolverTaskResult
				if result.retry_count > 0 {
					debug!(
						"Solver {} failed after {} retries",
						result.solver_id, result.retry_count
					);
				}

				if let Some(error_msg) = &result.error_message {
					if error_msg.contains("Timed out") || error_msg.contains("timeout") {
						timeout_count += 1;
					} else {
						error_count += 1;
					}
				} else {
					error_count += 1;
				}

				debug!(
					"Solver {} failed ({}ms): {:?}",
					result.solver_id, result.duration_ms, result.error_message
				);
			}

			// Check for natural completion
			if completed_solvers >= total_tasks {
				let elapsed = start_time.elapsed();
				info!(
					"All {} solver tasks completed naturally in {}ms",
					total_tasks,
					elapsed.as_millis()
				);
				break;
			}
		}

		// Finalize metadata using helper method
		self.finalize_metadata(
			&mut metadata,
			aggregation_start,
			success_count,
			error_count,
			timeout_count,
		);

		if collected_quotes.is_empty() {
			return Err(AggregatorServiceError::AllSolversFailed);
		}

		Ok((collected_quotes, metadata))
	}

	/// Sort quotes based on user preferences
	///
	/// Currently supports:
	/// - Speed: Sort by eta (fastest quotes first) - DEFAULT BEHAVIOR
	/// - Price: Sort by best rates (not yet implemented)
	///
	/// Default behavior is Speed sorting for optimal user experience.
	fn sort_quotes_by_preference(
		&self,
		mut quotes: Vec<Quote>,
		request: &QuoteRequest,
	) -> AggregatorResult<Vec<Quote>> {
		// Get user preference, default to Speed sorting for best user experience
		let preference = request
			.quote_request
			.intent
			.preference
			.as_ref()
			.unwrap_or(&QuotePreference::Speed);

		#[allow(clippy::match_single_binding)]
		match preference {
			_ => {
				// Sort by eta (estimated time to completion) - fastest first
				// Quotes without eta are placed at the end
				quotes.sort_by(|a, b| {
					match (a.eta(), b.eta()) {
						(Some(eta_a), Some(eta_b)) => eta_a.cmp(&eta_b), // Ascending: fastest first
						(Some(_), None) => std::cmp::Ordering::Less,     // Quote with eta comes first
						(None, Some(_)) => std::cmp::Ordering::Greater,  // Quote without eta goes last
						(None, None) => std::cmp::Ordering::Equal,       // Both without eta, maintain order
					}
				});

				let preference_source = if request.quote_request.intent.preference.is_some() {
					"explicit"
				} else {
					"default"
				};
				info!(
					"Sorted {} quotes by Speed preference ({} - eta field)",
					quotes.len(),
					preference_source
				);
			},
		}

		Ok(quotes)
	}
}

#[async_trait]
impl AggregatorTrait for AggregatorService {
	/// Fetch quotes concurrently from filtered solvers using clean method decomposition
	async fn fetch_quotes(
		&self,
		request: QuoteRequest,
	) -> AggregatorResult<(Vec<Quote>, AggregationMetadata)> {
		let aggregation_start = Instant::now();

		// Step 1: Validate request and extract configuration
		let (global_timeout_ms, per_solver_timeout_ms, min_quotes_required) =
			self.validate_and_extract_config(&request).await?;

		// Step 2: Filter solvers and validate results
		let (selected_solvers, metadata) = self
			.filter_and_validate_solvers(
				&request,
				global_timeout_ms,
				per_solver_timeout_ms,
				min_quotes_required,
				aggregation_start,
			)
			.await?;

		// Step 3: Setup channels and spawn tasks
		let request_arc = Arc::new(request.clone());
		let (result_rx, task_handles, cancel_tx) = self.setup_channels_and_spawn_tasks(
			selected_solvers,
			request_arc.clone(),
			per_solver_timeout_ms,
			global_timeout_ms,
			min_quotes_required,
		);

		// Step 4: Execute collection loop with early termination
		let (collected_quotes, final_metadata) = self
			.collect_quotes_with_early_termination(
				result_rx,
				task_handles,
				cancel_tx,
				global_timeout_ms,
				min_quotes_required,
				aggregation_start,
				metadata,
			)
			.await?;

		// Step 5: Log final results
		let final_count = collected_quotes.len();
		info!(
			"Aggregation completed: {} quotes from {} solvers in {}ms (min required: {})",
			final_count,
			final_metadata.solvers_responded_success,
			final_metadata.total_duration_ms,
			min_quotes_required
		);

		// Step 6: Sort quotes based on user preferences before returning
		let sorted_quotes = self.sort_quotes_by_preference(collected_quotes, &request_arc)?;

		Ok((sorted_quotes, final_metadata))
	}
}

#[cfg(test)]
#[allow(unused)]
mod tests {
	//! Tests for AggregatorService focusing on core aggregation behavior.

<<<<<<< HEAD
	use std::collections::HashMap;

=======
>>>>>>> b733ca6d
	use crate::{CircuitBreakerService, IntegrityService, SolverFilterService};

	use super::*;
	use oif_adapters::AdapterRegistry;
	use oif_config::CircuitBreakerSettings;
	use oif_types::{
		constants::DEFAULT_GLOBAL_TIMEOUT_MS,
		oif::common::{PostOrderResponseStatus, QuotePreview},
		AssetRoute, Input, InteropAddress, OifGetOrderResponse, OifGetQuoteResponse,
		OifPostOrderRequest, OifPostOrderResponse, Output, QuoteRequest, SecretString,
		SolverAdapter, U256,
	};

	#[cfg(test)]
	use oif_types::oif::{
		common::{
			AssetAmount, FailureHandlingMode, IntentType, OrderStatus, OriginSubmission,
			QuotePreference, Settlement, SettlementType, SignatureType, SwapType,
		},
		v0::{
			self, GetOrderResponse, IntentRequest, Order, OrderPayload, PostOrderRequest,
			PostOrderResponse,
		},
	};

	#[cfg(test)]
	use serde_json::json;

	/// Simple mock adapter for testing success scenarios
	#[derive(Debug, Clone)]
	struct TestMockAdapter {
		id: String,
		should_fail: bool,
		delay_ms: Option<u64>,
		adapter_info: oif_types::Adapter,
	}

	impl TestMockAdapter {
		fn new(id: &str, should_fail: bool) -> Self {
			let adapter_info = oif_types::Adapter::new(
				id.to_string(),
				format!("Mock adapter {}", id),
				format!("Test Mock Adapter {}", id),
				"1.0.0".to_string(),
			);

			Self {
				id: id.to_string(),
				should_fail,
				delay_ms: None,
				adapter_info,
			}
		}

		fn with_delay(id: &str, delay_ms: u64) -> Self {
			let adapter_info = oif_types::Adapter::new(
				id.to_string(),
				format!("Mock adapter {}", id),
				format!("Test Mock Adapter {}", id),
				"1.0.0".to_string(),
			);

			Self {
				id: id.to_string(),
				should_fail: false,
				delay_ms: Some(delay_ms),
				adapter_info,
			}
		}

		fn slow(id: &str) -> Self {
			// Creates an adapter that will timeout with default timeouts
			Self::with_delay(id, 2000) // 2 seconds delay
		}
	}

	#[async_trait]
	impl SolverAdapter for TestMockAdapter {
		fn adapter_info(&self) -> &oif_types::Adapter {
			&self.adapter_info
		}

		async fn get_quotes(
			&self,
			request: &OifGetQuoteRequest,
			_config: &oif_types::SolverRuntimeConfig,
		) -> oif_types::AdapterResult<OifGetQuoteResponse> {
			// Simulate delay if configured
			if let Some(delay_ms) = self.delay_ms {
				tokio::time::sleep(tokio::time::Duration::from_millis(delay_ms)).await;
			}

			if self.should_fail {
				return Err(oif_types::AdapterError::from(
					oif_types::adapters::AdapterValidationError::InvalidConfiguration {
						reason: format!("Mock adapter {} configured to fail", self.id),
					},
				));
			}

			use oif_types::oif::v0::*;
			use oif_types::serde_json::json;

			// Create a realistic quote response
			let quote_id = format!(
				"{}-quote-{}",
				self.id,
				oif_types::chrono::Utc::now().timestamp()
			);

			let available_input =
				request
					.intent()
					.inputs
					.first()
					.cloned()
					.unwrap_or_else(|| Input {
						user: oif_types::InteropAddress::from_chain_and_address(
							1,
							"0x742d35Cc6634C0532925a3b8D2a27F79c5a85b03",
						)
						.unwrap(),
						asset: oif_types::InteropAddress::from_chain_and_address(
							1,
							"0x0000000000000000000000000000000000000000",
						)
						.unwrap(),
						amount: Some(oif_types::U256::new("1000000000000000000".to_string())),
						lock: None,
					});

			let requested_output = request
				.intent()
				.outputs
				.first()
				.cloned()
				.unwrap_or_else(|| Output {
					asset: oif_types::InteropAddress::from_chain_and_address(
						1,
						"0xa0b86a33e6417a77c9a0c65f8e69b8b6e2b0c4a0",
					)
					.unwrap(),
					amount: Some(oif_types::U256::new("1000000".to_string())),
					receiver: oif_types::InteropAddress::from_chain_and_address(
						1,
						"0x742d35Cc6634C0532925a3b8D2a27F79c5a85b03",
					)
					.unwrap(),
					calldata: None,
				});

			let quote = Quote {
				quote_id: Some(quote_id),
				order: Order::OifEscrowV0 {
					payload: OrderPayload {
						signature_type: SignatureType::Eip712,
						domain: json!({
							"name": "TestOrder",
							"version": "1",
							"chainId": 1,
							"verifyingContract": "0x1234567890123456789012345678901234567890"
						}),
						primary_type: "Order".to_string(),
						message: json!({
							"orderType": "swap",
							"adapter": self.id,
							"mockProvider": "TestMockAdapter"
						}),
						types: HashMap::new(),
					},
				},
				valid_until: Some(oif_types::chrono::Utc::now().timestamp() as u64 + 300),
				eta: Some(30),
				provider: Some(format!("{} Provider", self.id)),
				failure_handling: None,
				partial_fill: false,
				metadata: None,
				preview: QuotePreview {
					inputs: vec![],
					outputs: vec![],
				},
			};

			let response = oif_types::GetQuoteResponse {
				quotes: vec![quote],
			};
			Ok(OifGetQuoteResponse::new(response))
		}

		async fn submit_order(
			&self,
			_request: &OifPostOrderRequest,
			_config: &oif_types::SolverRuntimeConfig,
		) -> oif_types::AdapterResult<OifPostOrderResponse> {
			// Simulate delay if configured
			if let Some(delay_ms) = self.delay_ms {
				tokio::time::sleep(tokio::time::Duration::from_millis(delay_ms)).await;
			}

			if self.should_fail {
				return Err(oif_types::AdapterError::from(
					oif_types::adapters::AdapterValidationError::InvalidConfiguration {
						reason: format!("Mock adapter {} configured to fail", self.id),
					},
				));
			}

			let order_id = format!(
				"{}-order-{}",
				self.id,
				oif_types::chrono::Utc::now().timestamp()
			);
			let response = PostOrderResponse {
				order_id: Some(order_id.clone()),
				status: PostOrderResponseStatus::Received,
				message: Some("Order submitted successfully".to_string()),
				order: None, // Order details can be retrieved later with get_order_details
				metadata: None,
			};
			Ok(OifPostOrderResponse::new(response))
		}

		async fn get_order_details(
			&self,
			order_id: &str,
			_config: &oif_types::SolverRuntimeConfig,
		) -> oif_types::AdapterResult<OifGetOrderResponse> {
			// Simulate delay if configured
			if let Some(delay_ms) = self.delay_ms {
				tokio::time::sleep(tokio::time::Duration::from_millis(delay_ms)).await;
			}

			if self.should_fail {
				return Err(oif_types::AdapterError::from(
					oif_types::adapters::AdapterValidationError::InvalidConfiguration {
						reason: format!("Mock adapter {} configured to fail", self.id),
					},
				));
			}

			let response = GetOrderResponse {
				id: order_id.to_string(),
				status: OrderStatus::Finalized,
				created_at: oif_types::chrono::Utc::now().timestamp() as u64,
				updated_at: oif_types::chrono::Utc::now().timestamp() as u64,
				quote_id: None,
				input_amounts: vec![AssetAmount {
					asset: oif_types::InteropAddress::from_chain_and_address(
						1,
						"0x0000000000000000000000000000000000000000",
					)
					.unwrap(),
					amount: Some(oif_types::U256::new("1000000000000000000".to_string())),
				}],
				output_amounts: vec![AssetAmount {
					asset: oif_types::InteropAddress::from_chain_and_address(
						1,
						"0xa0b86a33e6417a77c9a0c65f8e69b8b6e2b0c4a0",
					)
					.unwrap(),
					amount: Some(oif_types::U256::new("1000000".to_string())),
				}],
				settlement: Settlement {
					settlement_type: SettlementType::Escrow,
					data: json!({}),
				},
				fill_transaction: None,
			};
			Ok(OifGetOrderResponse::new(response))
		}

		async fn health_check(
			&self,
			_config: &oif_types::SolverRuntimeConfig,
		) -> oif_types::AdapterResult<bool> {
			Ok(!self.should_fail)
		}

		async fn get_supported_assets(
			&self,
			_config: &oif_types::SolverRuntimeConfig,
		) -> oif_types::AdapterResult<oif_types::adapters::SupportedAssetsData> {
			if self.should_fail {
				return Err(oif_types::AdapterError::from(
					oif_types::adapters::AdapterValidationError::InvalidConfiguration {
						reason: format!("Mock adapter {} configured to fail", self.id),
					},
				));
			}
			Ok(oif_types::adapters::SupportedAssetsData::Routes(vec![]))
		}
	}

	/// Helper function to create AdapterRegistry with mock adapters
	fn create_test_adapter_registry() -> AdapterRegistry {
		let mut registry = AdapterRegistry::new();

		// Register mock demo adapter (succeeds with quotes)
		let mock_demo = TestMockAdapter::new("mock-demo-v1", false);
		registry
			.register(Box::new(mock_demo))
			.expect("Failed to register mock demo adapter");

		// Register mock test adapter for success
		let mock_test_success = TestMockAdapter::new("mock-test-success", false);
		registry
			.register(Box::new(mock_test_success))
			.expect("Failed to register mock test success adapter");

		// Register mock test adapter for failure
		let mock_test_fail = TestMockAdapter::new("mock-test-fail", true);
		registry
			.register(Box::new(mock_test_fail))
			.expect("Failed to register mock test fail adapter");

		// Register fast adapter for timeout tests (50ms delay)
		let mock_fast = TestMockAdapter::with_delay("mock-fast-adapter", 50);
		registry
			.register(Box::new(mock_fast))
			.expect("Failed to register mock fast adapter");

		// Register slow adapter for timeout tests (2000ms delay)
		let mock_slow = TestMockAdapter::slow("mock-slow-adapter");
		registry
			.register(Box::new(mock_slow))
			.expect("Failed to register mock slow adapter");

		registry
	}

	// Helper function to create test aggregator with mixed timeout/success solvers
	async fn create_test_aggregator_with_timeout_solvers() -> AggregatorService {
		let solvers = vec![
			// Fast solver that will succeed
			{
				let solver = Solver::new(
					"fast-solver".to_string(),
					"mock-fast-adapter".to_string(),
					"http://localhost:8001".to_string(),
				)
				.with_routes(vec![
					AssetRoute::with_symbols(
						InteropAddress::from_text(
							"eip155:1:0x0000000000000000000000000000000000000000",
						)
						.unwrap(), // ETH on Ethereum
						"ETH".to_string(),
						InteropAddress::from_text(
							"eip155:10:0x7F5c764cBc14f9669B88837ca1490cCa17c31607",
						)
						.unwrap(), // USDC on Optimism
						"USDC".to_string(),
					),
					AssetRoute::with_symbols(
						InteropAddress::from_text(
							"eip155:10:0x7F5c764cBc14f9669B88837ca1490cCa17c31607",
						)
						.unwrap(), // USDC on Optimism
						"USDC".to_string(),
						InteropAddress::from_text(
							"eip155:1:0x0000000000000000000000000000000000000000",
						)
						.unwrap(), // ETH on Ethereum
						"ETH".to_string(),
					),
					// Add USDC on Ethereum to USDC on Optimism route for compatibility with test requests
					AssetRoute::with_symbols(
						InteropAddress::from_text(
							"eip155:1:0xA0b86991c6218b36c1d19D4a2e9Eb0cE3606eB48",
						)
						.unwrap(), // USDC on Ethereum
						"USDC".to_string(),
						InteropAddress::from_text(
							"eip155:10:0x7F5c764cBc14f9669B88837ca1490cCa17c31607",
						)
						.unwrap(), // USDC on Optimism
						"USDC".to_string(),
					),
					AssetRoute::with_symbols(
						InteropAddress::from_text(
							"eip155:10:0x7F5c764cBc14f9669B88837ca1490cCa17c31607",
						)
						.unwrap(), // USDC on Optimism
						"USDC".to_string(),
						InteropAddress::from_text(
							"eip155:1:0xA0b86991c6218b36c1d19D4a2e9Eb0cE3606eB48",
						)
						.unwrap(), // USDC on Ethereum
						"USDC".to_string(),
					),
				]);
				solver
			},
			// Slow solver that will timeout
			{
				let solver = Solver::new(
					"slow-solver".to_string(),
					"mock-slow-adapter".to_string(),
					"http://localhost:8002".to_string(),
				)
				.with_routes(vec![
					AssetRoute::with_symbols(
						InteropAddress::from_text(
							"eip155:1:0x0000000000000000000000000000000000000000",
						)
						.unwrap(), // ETH on Ethereum
						"ETH".to_string(),
						InteropAddress::from_text(
							"eip155:10:0x7F5c764cBc14f9669B88837ca1490cCa17c31607",
						)
						.unwrap(), // USDC on Optimism
						"USDC".to_string(),
					),
					AssetRoute::with_symbols(
						InteropAddress::from_text(
							"eip155:10:0x7F5c764cBc14f9669B88837ca1490cCa17c31607",
						)
						.unwrap(), // USDC on Optimism
						"USDC".to_string(),
						InteropAddress::from_text(
							"eip155:1:0x0000000000000000000000000000000000000000",
						)
						.unwrap(), // ETH on Ethereum
						"ETH".to_string(),
					),
					// Add USDC on Ethereum to USDC on Optimism route for compatibility with test requests
					AssetRoute::with_symbols(
						InteropAddress::from_text(
							"eip155:1:0xA0b86991c6218b36c1d19D4a2e9Eb0cE3606eB48",
						)
						.unwrap(), // USDC on Ethereum
						"USDC".to_string(),
						InteropAddress::from_text(
							"eip155:10:0x7F5c764cBc14f9669B88837ca1490cCa17c31607",
						)
						.unwrap(), // USDC on Optimism
						"USDC".to_string(),
					),
					AssetRoute::with_symbols(
						InteropAddress::from_text(
							"eip155:10:0x7F5c764cBc14f9669B88837ca1490cCa17c31607",
						)
						.unwrap(), // USDC on Optimism
						"USDC".to_string(),
						InteropAddress::from_text(
							"eip155:1:0xA0b86991c6218b36c1d19D4a2e9Eb0cE3606eB48",
						)
						.unwrap(), // USDC on Ethereum
						"USDC".to_string(),
					),
				]);
				solver
			},
			// Another fast solver for comparison
			{
				let solver = Solver::new(
					"fast-solver2".to_string(),
					"mock-demo-v1".to_string(),
					"http://localhost:8003".to_string(),
				)
				.with_routes(vec![
					AssetRoute::with_symbols(
						InteropAddress::from_text(
							"eip155:1:0x0000000000000000000000000000000000000000",
						)
						.unwrap(), // ETH on Ethereum
						"ETH".to_string(),
						InteropAddress::from_text(
							"eip155:10:0x7F5c764cBc14f9669B88837ca1490cCa17c31607",
						)
						.unwrap(), // USDC on Optimism
						"USDC".to_string(),
					),
					AssetRoute::with_symbols(
						InteropAddress::from_text(
							"eip155:10:0x7F5c764cBc14f9669B88837ca1490cCa17c31607",
						)
						.unwrap(), // USDC on Optimism
						"USDC".to_string(),
						InteropAddress::from_text(
							"eip155:1:0x0000000000000000000000000000000000000000",
						)
						.unwrap(), // ETH on Ethereum
						"ETH".to_string(),
					),
					// Add USDC on Ethereum to USDC on Optimism route for compatibility with test requests
					AssetRoute::with_symbols(
						InteropAddress::from_text(
							"eip155:1:0xA0b86991c6218b36c1d19D4a2e9Eb0cE3606eB48",
						)
						.unwrap(), // USDC on Ethereum
						"USDC".to_string(),
						InteropAddress::from_text(
							"eip155:10:0x7F5c764cBc14f9669B88837ca1490cCa17c31607",
						)
						.unwrap(), // USDC on Optimism
						"USDC".to_string(),
					),
					AssetRoute::with_symbols(
						InteropAddress::from_text(
							"eip155:10:0x7F5c764cBc14f9669B88837ca1490cCa17c31607",
						)
						.unwrap(), // USDC on Optimism
						"USDC".to_string(),
						InteropAddress::from_text(
							"eip155:1:0xA0b86991c6218b36c1d19D4a2e9Eb0cE3606eB48",
						)
						.unwrap(), // USDC on Ethereum
						"USDC".to_string(),
					),
				]);
				solver
			},
		];

		let storage = create_test_storage_with_solvers(solvers).await;
		AggregatorService::new(
			storage.clone(),
			Arc::new(create_test_adapter_registry()),
			Arc::new(IntegrityService::new(SecretString::from("test-secret")))
				as Arc<dyn IntegrityTrait>,
			Arc::new(SolverFilterService::new(create_test_circuit_breaker(
				storage.clone(),
			))) as Arc<dyn SolverFilterTrait>,
		)
	}

	// Helper function to create test storage with solvers
	async fn create_test_storage_with_solvers(solvers: Vec<Solver>) -> Arc<dyn Storage> {
		let storage = Arc::new(oif_storage::MemoryStore::new()) as Arc<dyn Storage>;
		for solver in solvers {
			storage
				.create_solver(solver)
				.await
				.expect("Failed to create test solver");
		}
		storage
	}

	// Helper function to create a disabled circuit breaker for tests
	fn create_test_circuit_breaker(storage: Arc<dyn Storage>) -> Arc<dyn CircuitBreakerTrait> {
		Arc::new(CircuitBreakerService::new(
			storage.clone(),
			CircuitBreakerSettings::default(),
		))
<<<<<<< HEAD
=======
	}

	// Helper function to create test aggregator with custom circuit breaker and specified solvers
	async fn create_test_aggregator_with_circuit_breaker(
		solver_count: usize,
		circuit_breaker: Arc<dyn CircuitBreakerTrait>,
	) -> AggregatorService {
		let mut solvers = Vec::new();
		for i in 1..=solver_count {
			// Create solver with proper network and asset support for filtering
			let solver = Solver::new(
				format!("demo-solver{}", i),
				"mock-demo-v1".to_string(), // Use actual mock adapter ID
				format!("http://localhost:800{}", i),
			)
			// Add cross-chain routes support
			.with_routes(vec![
				AssetRoute::with_symbols(
					InteropAddress::from_text("eip155:1:0x0000000000000000000000000000000000000000").unwrap(), // ETH on Ethereum
					"ETH".to_string(),
					InteropAddress::from_text("eip155:10:0x7F5c764cBc14f9669B88837ca1490cCa17c31607").unwrap(), // USDC on Optimism
					"USDC".to_string(),
				),
				AssetRoute::with_symbols(
					InteropAddress::from_text("eip155:10:0x7F5c764cBc14f9669B88837ca1490cCa17c31607").unwrap(), // USDC on Optimism
					"USDC".to_string(),
					InteropAddress::from_text("eip155:1:0x0000000000000000000000000000000000000000").unwrap(), // ETH on Ethereum
					"ETH".to_string(),
				),
			]);

			solvers.push(solver);
		}

		let storage = create_test_storage_with_solvers(solvers).await;
		AggregatorService::new(
			storage,
			Arc::new(create_test_adapter_registry()),
			Arc::new(IntegrityService::new(SecretString::from("test-secret")))
				as Arc<dyn IntegrityTrait>,
			Arc::new(SolverFilterService::new(circuit_breaker.clone()))
				as Arc<dyn SolverFilterTrait>,
		)
	}

	// Helper function for mixed solvers with custom circuit breaker
	async fn create_test_aggregator_with_mixed_solvers_and_circuit_breaker(
		circuit_breaker: Arc<dyn CircuitBreakerTrait>,
	) -> AggregatorService {
		let solvers = vec![
			Solver::new(
				"success-solver1".to_string(),
				"mock-demo-v1".to_string(), // Will succeed with quotes
				"http://localhost:8001".to_string(),
			),
			Solver::new(
				"success-solver2".to_string(),
				"mock-test-success".to_string(), // Will succeed with empty quotes
				"http://localhost:8002".to_string(),
			),
			Solver::new(
				"fail-solver1".to_string(),
				"mock-test-fail".to_string(), // Will fail
				"http://localhost:8003".to_string(),
			),
		];

		let storage = create_test_storage_with_solvers(solvers).await;
		// Use config that includes unknown solvers for testing mixed success/failure scenarios
		let test_config = AggregationConfig {
			include_unknown_compatibility: true,
			..AggregationConfig::default()
		};
		AggregatorService::with_config(
			storage,
			Arc::new(create_test_adapter_registry()),
			Arc::new(IntegrityService::new(SecretString::from("test-secret")))
				as Arc<dyn IntegrityTrait>,
			Arc::new(SolverFilterService::new(circuit_breaker.clone()))
				as Arc<dyn SolverFilterTrait>,
			test_config,
			None,
		)
	}

	// Helper function for empty aggregator with custom circuit breaker
	async fn create_test_aggregator_with_circuit_breaker_no_solvers(
		circuit_breaker: Arc<dyn CircuitBreakerTrait>,
	) -> AggregatorService {
		let storage = create_test_storage_with_solvers(vec![]).await;
		AggregatorService::new(
			storage,
			Arc::new(create_test_adapter_registry()),
			Arc::new(crate::integrity::IntegrityService::new(SecretString::from(
				"test-secret",
			))) as Arc<dyn IntegrityTrait>,
			Arc::new(SolverFilterService::new(circuit_breaker.clone()))
				as Arc<dyn SolverFilterTrait>,
		)
	}

	// Helper function to create test aggregator with no solvers
	async fn create_test_aggregator() -> AggregatorService {
		let storage = create_test_storage_with_solvers(vec![]).await;
		AggregatorService::new(
			storage.clone(),
			Arc::new(create_test_adapter_registry()),
			Arc::new(crate::integrity::IntegrityService::new(SecretString::from(
				"test-secret",
			))) as Arc<dyn IntegrityTrait>,
			Arc::new(SolverFilterService::new(create_test_circuit_breaker(
				storage.clone(),
			))) as Arc<dyn SolverFilterTrait>,
		)
>>>>>>> b733ca6d
	}

	// Helper function to create test aggregator with custom circuit breaker and specified solvers
	async fn create_test_aggregator_with_circuit_breaker(
		solver_count: usize,
		circuit_breaker: Arc<dyn CircuitBreakerTrait>,
	) -> AggregatorService {
		let mut solvers = Vec::new();
		for i in 1..=solver_count {
			// Create solver with proper network and asset support for filtering
			let solver = Solver::new(
				format!("demo-solver{}", i),
				"mock-demo-v1".to_string(), // Use actual mock adapter ID
				format!("http://localhost:800{}", i),
			)
			// Add cross-chain routes support
			.with_routes(vec![
				AssetRoute::with_symbols(
					InteropAddress::from_text("eip155:1:0x0000000000000000000000000000000000000000").unwrap(), // ETH on Ethereum
					"ETH".to_string(),
					InteropAddress::from_text("eip155:10:0x7F5c764cBc14f9669B88837ca1490cCa17c31607").unwrap(), // USDC on Optimism
					"USDC".to_string(),
				),
				AssetRoute::with_symbols(
					InteropAddress::from_text("eip155:10:0x7F5c764cBc14f9669B88837ca1490cCa17c31607").unwrap(), // USDC on Optimism
					"USDC".to_string(),
					InteropAddress::from_text("eip155:1:0x0000000000000000000000000000000000000000").unwrap(), // ETH on Ethereum
					"ETH".to_string(),
				),
				// Add USDC on Ethereum to USDC on Optimism route for compatibility with test requests
				AssetRoute::with_symbols(
					InteropAddress::from_text("eip155:1:0xA0b86991c6218b36c1d19D4a2e9Eb0cE3606eB48").unwrap(), // USDC on Ethereum
					"USDC".to_string(),
					InteropAddress::from_text("eip155:10:0x7F5c764cBc14f9669B88837ca1490cCa17c31607").unwrap(), // USDC on Optimism
					"USDC".to_string(),
				),
				AssetRoute::with_symbols(
					InteropAddress::from_text("eip155:10:0x7F5c764cBc14f9669B88837ca1490cCa17c31607").unwrap(), // USDC on Optimism
					"USDC".to_string(),
					InteropAddress::from_text("eip155:1:0xA0b86991c6218b36c1d19D4a2e9Eb0cE3606eB48").unwrap(), // USDC on Ethereum
					"USDC".to_string(),
				),
			]);

			solvers.push(solver);
		}

		let storage = create_test_storage_with_solvers(solvers).await;
		AggregatorService::new(
			storage.clone(),
			Arc::new(create_test_adapter_registry()),
			Arc::new(IntegrityService::new(SecretString::from("test-secret")))
				as Arc<dyn IntegrityTrait>,
<<<<<<< HEAD
			Arc::new(SolverFilterService::new(circuit_breaker.clone()))
				as Arc<dyn SolverFilterTrait>,
=======
			Arc::new(SolverFilterService::new(create_test_circuit_breaker(
				storage.clone(),
			))) as Arc<dyn SolverFilterTrait>,
>>>>>>> b733ca6d
		)
	}

	// Helper function for mixed solvers with custom circuit breaker
	async fn create_test_aggregator_with_mixed_solvers_and_circuit_breaker(
		circuit_breaker: Arc<dyn CircuitBreakerTrait>,
	) -> AggregatorService {
		let solvers = vec![
			Solver::new(
				"success-solver1".to_string(),
				"mock-demo-v1".to_string(), // Will succeed with quotes
				"http://localhost:8001".to_string(),
			),
			Solver::new(
				"success-solver2".to_string(),
				"mock-test-success".to_string(), // Will succeed with empty quotes
				"http://localhost:8002".to_string(),
			),
			Solver::new(
				"fail-solver1".to_string(),
				"mock-test-fail".to_string(), // Will fail
				"http://localhost:8003".to_string(),
			),
		];

		let storage = create_test_storage_with_solvers(solvers).await;
		// Use config that includes unknown solvers for testing mixed success/failure scenarios
		let test_config = AggregationConfig {
			include_unknown_compatibility: true,
			..AggregationConfig::default()
		};
		AggregatorService::with_config(
			storage.clone(),
			Arc::new(create_test_adapter_registry()),
			Arc::new(IntegrityService::new(SecretString::from("test-secret")))
				as Arc<dyn IntegrityTrait>,
<<<<<<< HEAD
			Arc::new(SolverFilterService::new(circuit_breaker.clone()))
				as Arc<dyn SolverFilterTrait>,
=======
			Arc::new(SolverFilterService::new(create_test_circuit_breaker(
				storage.clone(),
			))) as Arc<dyn SolverFilterTrait>,
>>>>>>> b733ca6d
			test_config,
			None,
		)
	}

	// Helper function for empty aggregator with custom circuit breaker
	async fn create_test_aggregator_with_circuit_breaker_no_solvers(
		circuit_breaker: Arc<dyn CircuitBreakerTrait>,
	) -> AggregatorService {
<<<<<<< HEAD
		let storage = create_test_storage_with_solvers(vec![]).await;
		AggregatorService::new(
			storage,
			Arc::new(create_test_adapter_registry()),
			Arc::new(crate::integrity::IntegrityService::new(SecretString::from(
				"test-secret",
			))) as Arc<dyn IntegrityTrait>,
			Arc::new(SolverFilterService::new(circuit_breaker.clone()))
				as Arc<dyn SolverFilterTrait>,
=======
		let mut solvers = Vec::new();
		for i in 1..=solver_count {
			solvers.push(Solver::new(
				format!("solver{}", i),
				format!("nonexistent-adapter{}", i), // These adapters don't exist
				format!("http://localhost:800{}", i),
			));
		}

		let storage = create_test_storage_with_solvers(solvers).await;
		// Use config that includes unknown solvers for testing adapter not found errors
		let test_config = AggregationConfig {
			include_unknown_compatibility: true,
			..AggregationConfig::default()
		};
		AggregatorService::with_config(
			storage.clone(),
			Arc::new(create_test_adapter_registry()),
			Arc::new(IntegrityService::new(SecretString::from("test-secret")))
				as Arc<dyn IntegrityTrait>,
			Arc::new(SolverFilterService::new(create_test_circuit_breaker(
				storage.clone(),
			))) as Arc<dyn SolverFilterTrait>,
			test_config,
			None,
>>>>>>> b733ca6d
		)
	}

	// Helper function to create test aggregator with no solvers
	async fn create_test_aggregator() -> AggregatorService {
		let storage = create_test_storage_with_solvers(vec![]).await;
		AggregatorService::new(
			storage.clone(),
			Arc::new(create_test_adapter_registry()),
			Arc::new(crate::integrity::IntegrityService::new(SecretString::from(
				"test-secret",
			))) as Arc<dyn IntegrityTrait>,
			Arc::new(SolverFilterService::new(create_test_circuit_breaker(
				storage.clone(),
			))) as Arc<dyn SolverFilterTrait>,
		)
	}

	// Helper function to create test aggregator with mock demo solvers that will succeed
	async fn create_test_aggregator_with_demo_solvers(solver_count: usize) -> AggregatorService {
		let mut solvers = Vec::new();
		for i in 1..=solver_count {
			// Create solver with proper network and asset support for filtering
			let solver = Solver::new(
				format!("demo-solver{}", i),
				"mock-demo-v1".to_string(), // Use actual mock adapter ID
				format!("http://localhost:800{}", i),
			)
			// Add cross-chain routes support
			.with_routes(vec![
				AssetRoute::with_symbols(
					InteropAddress::from_text("eip155:1:0x0000000000000000000000000000000000000000").unwrap(), // ETH on Ethereum
					"ETH".to_string(),
					InteropAddress::from_text("eip155:10:0x7F5c764cBc14f9669B88837ca1490cCa17c31607").unwrap(), // USDC on Optimism
					"USDC".to_string(),
				),
				AssetRoute::with_symbols(
					InteropAddress::from_text("eip155:10:0x7F5c764cBc14f9669B88837ca1490cCa17c31607").unwrap(), // USDC on Optimism
					"USDC".to_string(),
					InteropAddress::from_text("eip155:1:0x0000000000000000000000000000000000000000").unwrap(), // ETH on Ethereum
					"ETH".to_string(),
				),
				// Add USDC on Ethereum to USDC on Optimism route for compatibility with test requests
				AssetRoute::with_symbols(
					InteropAddress::from_text("eip155:1:0xA0b86991c6218b36c1d19D4a2e9Eb0cE3606eB48").unwrap(), // USDC on Ethereum
					"USDC".to_string(),
					InteropAddress::from_text("eip155:10:0x7F5c764cBc14f9669B88837ca1490cCa17c31607").unwrap(), // USDC on Optimism
					"USDC".to_string(),
				),
				AssetRoute::with_symbols(
					InteropAddress::from_text("eip155:10:0x7F5c764cBc14f9669B88837ca1490cCa17c31607").unwrap(), // USDC on Optimism
					"USDC".to_string(),
					InteropAddress::from_text("eip155:1:0xA0b86991c6218b36c1d19D4a2e9Eb0cE3606eB48").unwrap(), // USDC on Ethereum
					"USDC".to_string(),
				),
			]);

			solvers.push(solver);
		}

		let storage = create_test_storage_with_solvers(solvers).await;
		AggregatorService::new(
			storage.clone(),
			Arc::new(create_test_adapter_registry()),
			Arc::new(IntegrityService::new(SecretString::from("test-secret")))
				as Arc<dyn IntegrityTrait>,
			Arc::new(SolverFilterService::new(create_test_circuit_breaker(
				storage.clone(),
			))) as Arc<dyn SolverFilterTrait>,
		)
	}

	// Helper function to create test aggregator with mixed success/failure solvers
	async fn create_test_aggregator_with_mixed_solvers() -> AggregatorService {
		let solvers = vec![
			Solver::new(
				"success-solver1".to_string(),
				"mock-demo-v1".to_string(), // Will succeed with quotes
				"http://localhost:8001".to_string(),
			),
			Solver::new(
				"success-solver2".to_string(),
				"mock-test-success".to_string(), // Will succeed with empty quotes
				"http://localhost:8002".to_string(),
			),
			Solver::new(
				"fail-solver1".to_string(),
				"mock-test-fail".to_string(), // Will fail
				"http://localhost:8003".to_string(),
			),
		];

		let storage = create_test_storage_with_solvers(solvers).await;
		// Use config that includes unknown solvers for testing mixed success/failure scenarios
		let test_config = AggregationConfig {
			include_unknown_compatibility: true,
			..AggregationConfig::default()
		};
		AggregatorService::with_config(
			storage.clone(),
			Arc::new(create_test_adapter_registry()),
			Arc::new(IntegrityService::new(SecretString::from("test-secret")))
				as Arc<dyn IntegrityTrait>,
			Arc::new(SolverFilterService::new(create_test_circuit_breaker(
				storage.clone(),
			))) as Arc<dyn SolverFilterTrait>,
			test_config,
			None,
		)
	}

	// Helper function to create test aggregator with specified solvers using non-existent adapters (for failure testing)
	async fn create_test_aggregator_with_invalid_adapters(
		solver_count: usize,
	) -> AggregatorService {
		let mut solvers = Vec::new();
		for i in 1..=solver_count {
			solvers.push(Solver::new(
				format!("solver{}", i),
				format!("nonexistent-adapter{}", i), // These adapters don't exist
				format!("http://localhost:800{}", i),
			));
		}

		let storage = create_test_storage_with_solvers(solvers).await;
		// Use config that includes unknown solvers for testing adapter not found errors
		let test_config = AggregationConfig {
			include_unknown_compatibility: true,
			..AggregationConfig::default()
		};
		AggregatorService::with_config(
			storage.clone(),
			Arc::new(create_test_adapter_registry()),
			Arc::new(IntegrityService::new(SecretString::from("test-secret")))
				as Arc<dyn IntegrityTrait>,
			Arc::new(SolverFilterService::new(create_test_circuit_breaker(
				storage.clone(),
			))) as Arc<dyn SolverFilterTrait>,
			test_config,
			None,
		)
	}

	// Helper function to create a valid quote request
	fn create_valid_quote_request() -> QuoteRequest {
		let user = InteropAddress::from_text("eip155:1:0xf39Fd6e51aad88F6F4ce6aB8827279cffFb92266")
			.unwrap();
		QuoteRequest {
			quote_request: oif_types::GetQuoteRequest {
				user: user.clone(),
				intent: IntentRequest {
					intent_type: IntentType::OifSwap,
					inputs: vec![Input {
						user: user.clone(),
						asset: InteropAddress::from_text(
							"eip155:1:0x0000000000000000000000000000000000000000",
						)
						.unwrap(), // ETH
						amount: Some(U256::new("1000000000000000000".to_string())), // 1 ETH
						lock: None,
					}],
					outputs: vec![Output {
						asset: InteropAddress::from_text(
							"eip155:10:0x7F5c764cBc14f9669B88837ca1490cCa17c31607",
						)
						.unwrap(), // USDC on Optimism
						amount: Some(U256::new("2500000000".to_string())), // 2500 USDC
						receiver: user.clone(),
						calldata: None,
					}],
					swap_type: None,
					min_valid_until: None,
					preference: None,
					origin_submission: None,
					failure_handling: None,
					partial_fill: None,
					metadata: None,
				},
				supported_types: vec!["oif-escrow-v0".to_string()],
			},
			solver_options: None,
			metadata: None,
		}
	}

	// Helper function to create quote request with solver options
	fn create_quote_request_with_options(options: SolverOptions) -> QuoteRequest {
		let user = InteropAddress::from_text("eip155:1:0xf39Fd6e51aad88F6F4ce6aB8827279cffFb92266")
			.unwrap();
		QuoteRequest {
			quote_request: oif_types::GetQuoteRequest {
				user: user.clone(),
				intent: IntentRequest {
					intent_type: IntentType::OifSwap,
					inputs: vec![Input {
						user: user.clone(),
						asset: InteropAddress::from_text(
							"eip155:1:0xA0b86991c6218b36c1d19D4a2e9Eb0cE3606eB48",
						)
						.unwrap(), // USDC on Ethereum
						amount: Some(U256::new("1000000000".to_string())), // 1000 USDC
						lock: None,
					}],
					outputs: vec![Output {
						asset: InteropAddress::from_text(
							"eip155:10:0x7F5c764cBc14f9669B88837ca1490cCa17c31607",
						)
						.unwrap(), // USDC on Optimism
						amount: Some(U256::new("1000000000".to_string())), // 1000 USDC
						receiver: user.clone(),
						calldata: None,
					}],
					swap_type: None,
					min_valid_until: None,
					preference: None,
					origin_submission: None,
					failure_handling: None,
					partial_fill: None,
					metadata: None,
				},
				supported_types: vec!["oif-escrow-v0".to_string()],
			},
			solver_options: Some(options),
			metadata: None,
		}
	}

	#[test]
	fn test_aggregation_metadata_structure() {
		// Test that metadata struct has all expected fields
		let metadata = AggregationMetadata {
			total_duration_ms: 1234,
			solver_timeout_ms: 2500,
			global_timeout_ms: 5000,
			early_termination: true,
			total_solvers_available: 10,
			solvers_queried: 5,
			solvers_responded_success: 3,
			solvers_responded_error: 1,
			solvers_timed_out: 1,
			min_quotes_required: 5,
			solver_selection_mode: SolverSelection::Sampled,
		};

		// Verify all counters add up correctly
		assert_eq!(
			metadata.solvers_responded_success
				+ metadata.solvers_responded_error
				+ metadata.solvers_timed_out,
			metadata.solvers_queried
		);
		assert!(metadata.total_duration_ms > 0);
		assert!(metadata.solver_timeout_ms > 0);
		assert!(metadata.global_timeout_ms > 0);
	}

	#[tokio::test]
	async fn test_aggregation_metadata_on_no_solvers() {
		let aggregator = create_test_aggregator().await; // No solvers
		let request = create_valid_quote_request();

		let result = aggregator.fetch_quotes(request).await;
		assert!(result.is_err());

		// Error case - no metadata returned, but we can verify the error type
		match result.unwrap_err() {
			AggregatorServiceError::NoSolversAvailable => {
				// Expected when no solvers available
			},
			other => panic!("Expected NoSolversAvailable, got: {:?}", other),
		}
	}

	#[tokio::test]
	async fn test_mock_aggregator_trait() {
		let mut mock = MockAggregatorTrait::new();

		// Setup expectations
		mock.expect_fetch_quotes().returning(|_| {
			Ok((
				vec![],
				AggregationMetadata {
					..Default::default()
				},
			))
		});

		// Use the mock
		let request = create_valid_quote_request();
		let (quotes, _metadata) = mock.fetch_quotes(request).await.unwrap();
		assert_eq!(quotes.len(), 0);
	}

	#[tokio::test]
	async fn test_aggregator_creation() {
		let aggregator = create_test_aggregator().await;
		assert_eq!(aggregator.storage.count_solvers().await.unwrap(), 0);
		assert_eq!(
			aggregator.config.global_timeout_ms,
			DEFAULT_GLOBAL_TIMEOUT_MS
		); // DEFAULT_GLOBAL_TIMEOUT_MS
	}

	#[tokio::test]
	async fn test_aggregator_creation_with_demo_solvers() {
		let aggregator = create_test_aggregator_with_demo_solvers(3).await;
		assert_eq!(aggregator.storage.count_solvers().await.unwrap(), 3);

		// Verify all demo solvers are present and use correct adapter
		for i in 1..=3 {
			let solver_id = format!("demo-solver{}", i);
			assert!(aggregator
				.storage
				.get_solver(&solver_id)
				.await
				.unwrap()
				.is_some());
			let solver = aggregator
				.storage
				.get_solver(&solver_id)
				.await
				.unwrap()
				.unwrap();
			assert_eq!(solver.adapter_id, "mock-demo-v1");
		}
	}

	#[tokio::test]
	async fn test_successful_quote_aggregation() {
		let aggregator = create_test_aggregator_with_demo_solvers(2).await;
		let request = create_valid_quote_request();

		let result = aggregator.fetch_quotes(request).await;
		assert!(result.is_ok());

		let (quotes, metadata) = result.unwrap();

		// Should get quotes from both demo solvers
		assert!(
			quotes.len() >= 1,
			"Should receive at least 1 quote from demo adapters"
		);

		// Verify metadata
		assert_eq!(metadata.total_solvers_available, 2);
		assert_eq!(metadata.solvers_queried, 2);
		assert!(metadata.solvers_responded_success > 0);
		// Duration should be recorded (may be 0 in very fast test environments)
		// Just verify it's a valid u64 value by checking it's not None/uninitialized
		assert_eq!(metadata.solver_selection_mode, SolverSelection::All);
		// Check what the default min quotes actually is (might be different from expected)
		assert!(
			metadata.min_quotes_required > 0,
			"Min quotes should be positive, got: {}",
			metadata.min_quotes_required
		);
	}

	#[tokio::test]
	async fn test_fetch_quotes_no_solvers() {
		let aggregator = create_test_aggregator().await;
		let request = create_valid_quote_request();

		let result = aggregator.fetch_quotes(request).await;
		assert!(result.is_err());
		assert!(matches!(
			result.unwrap_err(),
			AggregatorServiceError::NoSolversAvailable
		));
	}

	#[tokio::test]
	async fn test_fetch_quotes_validation_error_empty_inputs() {
		let aggregator = create_test_aggregator().await;
		let user = InteropAddress::from_text("eip155:1:0xf39Fd6e51aad88F6F4ce6aB8827279cffFb92266")
			.unwrap();

		let request = QuoteRequest {
			quote_request: oif_types::GetQuoteRequest {
				user: user.clone(),
				intent: IntentRequest {
					intent_type: IntentType::OifSwap,
					inputs: vec![], // Empty - should fail validation
					outputs: vec![],
					swap_type: None,
					min_valid_until: None,
					preference: None,
					origin_submission: None,
					failure_handling: None,
					partial_fill: None,
					metadata: None,
				},
				supported_types: vec!["oif-escrow-v0".to_string()],
			},
			solver_options: None,
			metadata: None,
		};

		let result = aggregator.fetch_quotes(request).await;
		assert!(result.is_err());
		assert!(matches!(
			result.unwrap_err(),
			AggregatorServiceError::ValidationError(_)
		));
	}

	#[tokio::test]
	async fn test_fetch_quotes_validation_error_empty_outputs() {
		let aggregator = create_test_aggregator().await;
		let user = InteropAddress::from_text("eip155:1:0xf39Fd6e51aad88F6F4ce6aB8827279cffFb92266")
			.unwrap();
		let asset =
			InteropAddress::from_text("eip155:1:0xA0b86a33E6417a77C9A0C65f8E69b8b6e2b0c4A0")
				.unwrap();

		let user = InteropAddress::from_text("eip155:1:0xf39Fd6e51aad88F6F4ce6aB8827279cffFb92266")
			.unwrap();
		let request = QuoteRequest {
			quote_request: oif_types::GetQuoteRequest {
				user: user.clone(),
				intent: IntentRequest {
					intent_type: IntentType::OifSwap,
					inputs: vec![Input {
						user: user.clone(),
						asset: InteropAddress::from_text(
							"eip155:1:0x0000000000000000000000000000000000000000",
						)
						.unwrap(), // ETH
						amount: Some(U256::new("1000000000000000000".to_string())), // 1 ETH
						lock: None,
					}],
					outputs: vec![], // Empty outputs - should fail validation
					swap_type: Some(SwapType::ExactOutput),
					min_valid_until: None,
					preference: None,
					origin_submission: None,
					failure_handling: None,
					partial_fill: None,
					metadata: None,
				},
				supported_types: vec!["oif-escrow-v0".to_string()],
			},
			solver_options: None,
			metadata: None,
		};

		let result = aggregator.fetch_quotes(request).await;
		assert!(result.is_err());
		assert!(matches!(
			result.unwrap_err(),
			AggregatorServiceError::ValidationError(_)
		));
	}

	#[tokio::test]
	async fn test_mixed_solver_success_and_failure() {
		let aggregator = create_test_aggregator_with_mixed_solvers().await;
		let request = create_valid_quote_request();

		let result = aggregator.fetch_quotes(request).await;
		assert!(result.is_ok());

		let (quotes, metadata) = result.unwrap();

		// Should get at least one quote from the successful solvers
		assert!(
			quotes.len() >= 1,
			"Should receive quotes from at least one successful solver"
		);

		// Verify metadata shows mixed results
		assert_eq!(metadata.total_solvers_available, 3);
		assert_eq!(metadata.solvers_queried, 3);
		assert!(
			metadata.solvers_responded_success >= 1,
			"At least one solver should succeed"
		);
		assert!(
			metadata.solvers_responded_error >= 1,
			"At least one solver should fail"
		);
	}

	#[tokio::test]
	async fn test_fetch_quotes_with_solver_filtering_no_results() {
		let aggregator = create_test_aggregator_with_demo_solvers(3).await;

		let options = SolverOptions {
			include_solvers: Some(vec!["nonexistent".to_string()]),
			exclude_solvers: None,
			timeout: Some(1000),
			solver_timeout: Some(500),
			min_quotes: Some(1),
			solver_selection: Some(SolverSelection::All),
			sample_size: None,
			priority_threshold: None,
		};

		let request = create_quote_request_with_options(options);
		let result = aggregator.fetch_quotes(request).await;

		assert!(result.is_err());
		assert!(matches!(
			result.unwrap_err(),
			AggregatorServiceError::NoSolversAvailable
		));
	}

	#[tokio::test]
	async fn test_fetch_quotes_with_solver_filtering_success() {
		let aggregator = create_test_aggregator_with_demo_solvers(3).await;

		let options = SolverOptions {
			include_solvers: Some(vec!["demo-solver1".to_string(), "demo-solver2".to_string()]),
			exclude_solvers: None,
			timeout: Some(2000),
			solver_timeout: Some(1000),
			min_quotes: Some(1),
			solver_selection: Some(SolverSelection::All),
			sample_size: None,
			priority_threshold: None,
		};

		let request = create_quote_request_with_options(options);
		let result = aggregator.fetch_quotes(request).await;

		assert!(result.is_ok());
		let (quotes, metadata) = result.unwrap();

		// Should get quotes from filtered solvers
		assert!(
			quotes.len() >= 1,
			"Should receive quotes from filtered solvers"
		);
		assert_eq!(
			metadata.solvers_queried, 2,
			"Should only query 2 filtered solvers"
		);
		assert!(metadata.solvers_responded_success >= 1);
	}

	#[tokio::test]
	async fn test_fetch_quotes_uses_custom_timeout() {
		let aggregator = create_test_aggregator_with_demo_solvers(2).await;

		let options = SolverOptions {
			include_solvers: None,
			exclude_solvers: None,
			timeout: Some(2000), // Reasonable timeout for successful completion
			solver_timeout: Some(1000),
			min_quotes: Some(1),
			solver_selection: Some(SolverSelection::All),
			sample_size: None,
			priority_threshold: None,
		};

		let request = create_quote_request_with_options(options);
		let start_time = std::time::Instant::now();
		let result = aggregator.fetch_quotes(request).await;
		let elapsed = start_time.elapsed();

		// Should succeed within the timeout
		assert!(result.is_ok(), "Should succeed with reasonable timeout");
		let (_quotes, metadata) = result.unwrap();

		// Verify custom timeouts are used
		assert_eq!(metadata.global_timeout_ms, 2000);
		assert_eq!(metadata.solver_timeout_ms, 1000);
		assert!(
			elapsed.as_millis() < 2000,
			"Should complete within the specified timeout"
		);
	}

	#[tokio::test]
	async fn test_fetch_quotes_with_very_short_timeout() {
		let aggregator = create_test_aggregator_with_demo_solvers(1).await;

		let options = SolverOptions {
			include_solvers: None,
			exclude_solvers: None,
			timeout: Some(200),        // Short but valid timeout
			solver_timeout: Some(100), // Minimum allowed per-solver timeout
			min_quotes: Some(1),
			solver_selection: Some(SolverSelection::All),
			sample_size: None,
			priority_threshold: None,
		};

		let request = create_quote_request_with_options(options);
		let start_time = std::time::Instant::now();
		let result = aggregator.fetch_quotes(request).await;
		let elapsed = start_time.elapsed();

		// Should complete quickly due to short timeout
		assert!(elapsed.as_millis() < 300, "Should complete quickly");

		// Should succeed with the minimum allowed timeout
		if let Err(ref e) = result {
			eprintln!("Very short timeout test failed with error: {:?}", e);
		}
		assert!(result.is_ok(), "Should succeed with minimum timeout");
		let (_, metadata) = result.unwrap();

		// Verify timeout was respected
		assert_eq!(metadata.global_timeout_ms, 200);
		assert_eq!(metadata.solver_timeout_ms, 100);
	}

	#[tokio::test]
	async fn test_fetch_quotes_with_solver_exclusion() {
		let aggregator = create_test_aggregator_with_demo_solvers(3).await;

		let options = SolverOptions {
			include_solvers: None,
			exclude_solvers: Some(vec!["demo-solver3".to_string()]),
			timeout: Some(2000),
			solver_timeout: Some(1000),
			min_quotes: Some(1),
			solver_selection: Some(SolverSelection::All),
			sample_size: None,
			priority_threshold: None,
		};

		let request = create_quote_request_with_options(options);
		let result = aggregator.fetch_quotes(request).await;

		assert!(result.is_ok());
		let (quotes, metadata) = result.unwrap();

		// Should get quotes from 2 non-excluded solvers
		assert!(
			quotes.len() >= 1,
			"Should receive quotes from non-excluded solvers"
		);
		assert_eq!(
			metadata.solvers_queried, 2,
			"Should only query 2 non-excluded solvers"
		);
		assert!(metadata.solvers_responded_success >= 1);
	}

	#[tokio::test]
	async fn test_fetch_quotes_with_sampled_selection() {
		let aggregator = create_test_aggregator_with_demo_solvers(5).await;

		let options = SolverOptions {
			include_solvers: None,
			exclude_solvers: None,
			timeout: Some(2000),
			solver_timeout: Some(1000),
			min_quotes: Some(1),
			solver_selection: Some(SolverSelection::Sampled),
			sample_size: Some(2),
			priority_threshold: None,
		};

		let request = create_quote_request_with_options(options);
		let result = aggregator.fetch_quotes(request).await;

		if let Err(ref e) = result {
			eprintln!("Sampled selection test failed with error: {:?}", e);
		}
		assert!(result.is_ok());
		let (quotes, metadata) = result.unwrap();

		// Should get quotes from sampled solvers
		assert!(
			quotes.len() >= 1,
			"Should receive quotes from sampled solvers"
		);
		assert_eq!(
			metadata.solvers_queried, 2,
			"Should only query 2 sampled solvers"
		);
		assert_eq!(metadata.solver_selection_mode, SolverSelection::Sampled);
	}

	#[tokio::test]
	async fn test_fetch_quotes_validation_zero_amount() {
		let aggregator = create_test_aggregator_with_demo_solvers(1).await;
		let user = InteropAddress::from_text("eip155:1:0xf39Fd6e51aad88F6F4ce6aB8827279cffFb92266")
			.unwrap();
		let asset =
			InteropAddress::from_text("eip155:1:0xA0b86a33E6417a77C9A0C65f8E69b8b6e2b0c4A0")
				.unwrap();

		let user = InteropAddress::from_text("eip155:1:0xf39Fd6e51aad88F6F4ce6aB8827279cffFb92266")
			.unwrap();
		let request = QuoteRequest {
			quote_request: oif_types::GetQuoteRequest {
				user: user.clone(),
				intent: IntentRequest {
					intent_type: IntentType::OifSwap,
					inputs: vec![Input {
						user: user.clone(),
						asset: InteropAddress::from_text(
							"eip155:1:0x0000000000000000000000000000000000000000",
						)
						.unwrap(), // ETH
						amount: Some(U256::new("0".to_string())), // Zero amount - should fail validation
						lock: None,
					}],
					outputs: vec![Output {
						asset: InteropAddress::from_text(
							"eip155:137:0x2791bca1f2de4661ed88a30c99a7a9449aa84174",
						)
						.unwrap(), // USDC on Polygon
						amount: Some(U256::new("2500000000".to_string())), // 2500 USDC
						receiver: user.clone(),
						calldata: None,
					}],
					swap_type: None,
					min_valid_until: None,
					preference: None,
					origin_submission: None,
					failure_handling: None,
					partial_fill: None,
					metadata: None,
				},
				supported_types: vec!["oif-escrow-v0".to_string()],
			},
			solver_options: None,
			metadata: None,
		};

		let result = aggregator.fetch_quotes(request).await;
		assert!(result.is_err());
		assert!(matches!(
			result.unwrap_err(),
			AggregatorServiceError::ValidationError(_)
		));
	}

	#[tokio::test]
	async fn test_fetch_quotes_invalid_user_address() {
		let aggregator = create_test_aggregator_with_demo_solvers(1).await;

		// This will fail during InteropAddress parsing, but let's test validation
		let user = InteropAddress::from_text("eip155:1:0xf39Fd6e51aad88F6F4ce6aB8827279cffFb92266")
			.unwrap();
		let asset =
			InteropAddress::from_text("eip155:1:0xA0b86a33E6417a77C9A0C65f8E69b8b6e2b0c4A0")
				.unwrap();
		let invalid_user =
			InteropAddress::from_text("eip155:1:0x0000000000000000000000000000000000000000")
				.unwrap();

		// Create a request with a different user address to test user validation
		let request = QuoteRequest {
			quote_request: oif_types::GetQuoteRequest {
				user: invalid_user.clone(),
				intent: IntentRequest {
					intent_type: IntentType::OifSwap,
					inputs: vec![Input {
						user: invalid_user.clone(),
						asset: InteropAddress::from_text(
							"eip155:1:0xA0b86a33E6417a77C9A0C65f8E69b8b6e2b0c4A0",
						)
						.unwrap(), // USDC
						amount: Some(U256::new("1000000000".to_string())), // 1000 USDC
						lock: None,
					}],
					outputs: vec![Output {
						asset: InteropAddress::from_text(
							"eip155:1:0xC02aaA39b223FE8D0A0e5C4F27eAD9083C756Cc2",
						)
						.unwrap(), // WETH
						amount: Some(U256::new("2500000000".to_string())), // 2500 WETH (wei)
						receiver: invalid_user.clone(),
						calldata: None,
					}],
					swap_type: None,
					min_valid_until: None,
					preference: None,
					origin_submission: None,
					failure_handling: None,
					partial_fill: None,
					metadata: None,
				},
				supported_types: vec!["oif-escrow-v0".to_string()],
			},
			solver_options: None,
			metadata: None,
		};

		// This particular validation might not catch the user mismatch,
		// but it demonstrates the validation flow
		let _result = aggregator.fetch_quotes(request).await;
		// The request is technically valid even with different users, so it might not fail here
		// but would fail at the solver adapter level
	}

	#[tokio::test]
	async fn test_early_termination_behavior() {
		// Test that early termination works as expected
		let aggregator = create_test_aggregator_with_demo_solvers(3).await;

		let options = SolverOptions {
			include_solvers: None,
			exclude_solvers: None,
			timeout: Some(5000),        // 5 second global timeout
			solver_timeout: Some(2000), // Reasonable solver timeout
			min_quotes: Some(1),        // Only need 1 quote for early termination
			solver_selection: Some(SolverSelection::All),
			sample_size: None,
			priority_threshold: None,
		};

		let request = create_quote_request_with_options(options);

		let start_time = std::time::Instant::now();
		let result = aggregator.fetch_quotes(request).await;
		let elapsed = start_time.elapsed();

		// Should succeed and terminate early when min_quotes is reached
		assert!(result.is_ok());
		let (quotes, metadata) = result.unwrap();

		// Should get at least 1 quote (meeting min_quotes requirement)
		assert!(quotes.len() >= 1, "Should receive at least 1 quote");

		// Should terminate early, not wait for all solvers
		assert!(
			elapsed < std::time::Duration::from_millis(3000),
			"Early termination should complete quickly, took {}ms",
			elapsed.as_millis()
		);

		// Check if early termination was triggered
		if metadata.early_termination {
			assert!(metadata.solvers_responded_success >= 1);
		}
	}

	#[tokio::test]
	async fn test_early_termination_timing_behavior() {
		// Test that we can observe the timing difference with different min_quotes
		let aggregator = create_test_aggregator_with_demo_solvers(5).await;

		// Test with high min_quotes requirement (impossible to meet)
		let high_requirement_options = SolverOptions {
			include_solvers: None,
			exclude_solvers: None,
			timeout: Some(3000),        // 3 second timeout
			solver_timeout: Some(1000), // Reasonable per-solver timeout
			min_quotes: Some(10),       // Impossible to meet with 5 solvers
			solver_selection: Some(SolverSelection::All),
			sample_size: None,
			priority_threshold: None,
		};

		let request_high = create_quote_request_with_options(high_requirement_options);

		let start_time = std::time::Instant::now();
		let _result_high = aggregator.fetch_quotes(request_high).await;
		let elapsed_high = start_time.elapsed();

		// Test with low min_quotes requirement
		let low_requirement_options = SolverOptions {
			include_solvers: None,
			exclude_solvers: None,
			timeout: Some(3000),        // Same 3 second timeout
			solver_timeout: Some(1000), // Same reasonable per-solver timeout
			min_quotes: Some(1),        // Easy to meet (should terminate early)
			solver_selection: Some(SolverSelection::All),
			sample_size: None,
			priority_threshold: None,
		};

		let request_low = create_quote_request_with_options(low_requirement_options);

		let start_time = std::time::Instant::now();
		let _result_low = aggregator.fetch_quotes(request_low).await;
		let elapsed_low = start_time.elapsed();

		// Low requirement should complete faster due to early termination
		// High requirement will need to wait for all solvers or timeout
		assert!(
			elapsed_low < std::time::Duration::from_millis(2000),
			"Low requirement should complete quickly"
		);

		// Early termination should make low requirement significantly faster
		assert!(
			elapsed_low < elapsed_high,
			"Low min_quotes ({:?}) should be faster than high min_quotes ({:?})",
			elapsed_low,
			elapsed_high
		);
	}

	#[tokio::test]
	async fn test_aggregator_delegates_to_filter_service() {
		let aggregator = create_test_aggregator_with_demo_solvers(5).await;

		// Test that aggregator properly delegates filtering to SolverFilterService
		let options = SolverOptions {
			include_solvers: Some(vec!["demo-solver1".to_string(), "demo-solver3".to_string()]),
			exclude_solvers: None,
			timeout: Some(3000),
			solver_timeout: Some(1500),
			min_quotes: Some(1),
			solver_selection: Some(SolverSelection::All),
			sample_size: None,
			priority_threshold: None,
		};

		let request = create_quote_request_with_options(options);
		let result = aggregator.fetch_quotes(request).await;

		// Should succeed with filtered solvers
		assert!(result.is_ok());
		let (quotes, metadata) = result.unwrap();

		// Should get quotes from filtered solvers
		assert!(
			quotes.len() >= 1,
			"Should receive quotes from filtered solvers"
		);
		assert_eq!(
			metadata.solvers_queried, 2,
			"Should only query 2 filtered solvers"
		);
		assert!(
			metadata.solvers_responded_success >= 1,
			"At least one filtered solver should succeed"
		);
	}

	#[tokio::test]
	async fn test_metadata_collection_and_structure() {
		let aggregator = create_test_aggregator_with_demo_solvers(3).await;

		let options = SolverOptions {
			include_solvers: None,
			exclude_solvers: None,
			timeout: Some(1000),
			solver_timeout: Some(500),
			min_quotes: Some(2),
			solver_selection: Some(SolverSelection::Sampled),
			sample_size: Some(2),
			priority_threshold: None,
		};

		let request = create_quote_request_with_options(options);
		let start_time = std::time::Instant::now();
		let result = aggregator.fetch_quotes(request).await;
		let elapsed = start_time.elapsed();

		// Should succeed and provide metadata
		assert!(result.is_ok());
		let (quotes, metadata) = result.unwrap();

		// Verify metadata structure and values
		assert!(
			quotes.len() >= 1,
			"Should receive quotes from demo adapters"
		);
		assert_eq!(metadata.total_solvers_available, 3);
		assert_eq!(
			metadata.solvers_queried, 2,
			"Should query 2 sampled solvers"
		);
		assert_eq!(metadata.solver_selection_mode, SolverSelection::Sampled);
		assert_eq!(metadata.global_timeout_ms, 1000);
		assert_eq!(metadata.solver_timeout_ms, 500);
		assert_eq!(metadata.min_quotes_required, 2);
		// Duration may be 0 in fast test environments
		assert!(metadata.solvers_responded_success >= 1);

		// Verify that the aggregation completed in reasonable time
		assert!(elapsed < std::time::Duration::from_millis(2000));
	}

	#[tokio::test]
	async fn test_adapter_not_found_error() {
		// Test proper error handling when adapters don't exist
		let aggregator = create_test_aggregator_with_invalid_adapters(2).await;
		let request = create_valid_quote_request();

		let result = aggregator.fetch_quotes(request).await;
		assert!(result.is_err());

		// Should get AllSolversFailed because the adapters don't exist
		match result.unwrap_err() {
			AggregatorServiceError::AllSolversFailed => {
				// Expected when adapters don't exist
			},
			other => panic!("Expected AllSolversFailed, got: {:?}", other),
		}
	}

	#[tokio::test]
	async fn test_quote_integrity_checksum_generation() {
		let aggregator = create_test_aggregator_with_demo_solvers(1).await;
		let request = create_valid_quote_request();

		let result = aggregator.fetch_quotes(request).await;
		assert!(result.is_ok());

		let (quotes, _metadata) = result.unwrap();
		assert!(quotes.len() >= 1, "Should receive at least one quote");

		// Verify that all quotes have integrity checksums
		for quote in quotes {
			assert!(
				!quote.integrity_checksum.is_empty(),
				"Quote should have non-empty integrity checksum"
			);
			// Basic checksum format validation (should be hex string)
			assert!(
				quote
					.integrity_checksum
					.chars()
					.all(|c| c.is_ascii_hexdigit()),
				"Integrity checksum should be hex string"
			);
		}
	}

	#[tokio::test]
	async fn test_priority_based_selection() {
		let aggregator = create_test_aggregator_with_demo_solvers(5).await;

		let options = SolverOptions {
			include_solvers: None,
			exclude_solvers: None,
			timeout: Some(3000),
			solver_timeout: Some(1500),
			min_quotes: Some(1),
			solver_selection: Some(SolverSelection::Priority),
			sample_size: None,
			priority_threshold: Some(70),
		};

		let request = create_quote_request_with_options(options);
		let result = aggregator.fetch_quotes(request).await;

		assert!(result.is_ok());
		let (quotes, metadata) = result.unwrap();

		// Should get quotes from priority solvers
		assert!(
			quotes.len() >= 1,
			"Should receive quotes from priority solvers"
		);
		assert_eq!(metadata.solver_selection_mode, SolverSelection::Priority);
		assert!(
			metadata.solvers_queried >= 1,
			"Should query at least one high-priority solver"
		);
	}

	#[tokio::test]
	async fn test_concurrent_solver_execution() {
		// Test that multiple solvers are executed concurrently, not sequentially
		let aggregator = create_test_aggregator_with_demo_solvers(3).await;
		let request = create_valid_quote_request();

		let start_time = std::time::Instant::now();
		let result = aggregator.fetch_quotes(request).await;
		let elapsed = start_time.elapsed();

		assert!(result.is_ok());
		let (quotes, metadata) = result.unwrap();

		// Should get quotes from multiple solvers
		assert!(quotes.len() >= 1, "Should receive quotes from solvers");
		assert_eq!(metadata.solvers_queried, 3, "Should query all 3 solvers");

		// Should complete quickly due to concurrent execution
		// If executed sequentially, it would take much longer
		assert!(
			elapsed < std::time::Duration::from_millis(1000),
			"Concurrent execution should be fast, took {}ms",
			elapsed.as_millis()
		);
	}

	#[tokio::test]
	async fn test_solver_timeout_mixed_results() {
		// Test with some solvers timing out and others succeeding
		let aggregator = create_test_aggregator_with_timeout_solvers().await;

		let options = SolverOptions {
			include_solvers: None,
			exclude_solvers: None,
			timeout: Some(5000),       // 5 second global timeout
			solver_timeout: Some(500), // 500ms per-solver timeout (slow solver will timeout)
			min_quotes: Some(3),       // Need all 3 quotes to prevent early termination
			solver_selection: Some(SolverSelection::All),
			sample_size: None,
			priority_threshold: None,
		};

		let request = create_quote_request_with_options(options);
		let start_time = std::time::Instant::now();
		let result = aggregator.fetch_quotes(request).await;
		let elapsed = start_time.elapsed();

		assert!(result.is_ok());

		let (quotes, metadata) = result.unwrap();

		// Should succeed or fail, but let's see what actually happens
		println!(
			"Success: {} quotes, metadata: success={}, error={}, timeout={}",
			quotes.len(),
			metadata.solvers_responded_success,
			metadata.solvers_responded_error,
			metadata.solvers_timed_out
		);

		// Should get quotes from fast solvers only
		assert!(quotes.len() == 2, "Should receive quotes from fast solvers");

		// Verify metadata shows mixed results
		assert_eq!(metadata.total_solvers_available, 3);
		assert_eq!(metadata.solvers_queried, 3);
		assert!(
			metadata.solvers_responded_success == 2,
			"2 solvers should succeed"
		);
		assert!(metadata.solvers_timed_out == 1, "1 solvers should timeout");

		// The slow solver (2000ms delay) should timeout with 500ms timeout
		// But due to early termination or cancellation, it might not be counted as timeout
		// Let's be more lenient here
		assert!(
			metadata.solvers_responded_success
				+ metadata.solvers_responded_error
				+ metadata.solvers_timed_out
				<= metadata.solvers_queried,
			"Total responses should not exceed queried count"
		);

		// Should complete relatively quickly due to per-solver timeout
		assert!(
			elapsed.as_millis() < 3000,
			"Should complete in reasonable time, took {}ms",
			elapsed.as_millis()
		);
	}

	#[tokio::test]
	async fn test_timeout_behavior_verification() {
		// Test timeout behavior - may succeed or fail depending on solver speeds vs timeouts
		let aggregator = create_test_aggregator_with_timeout_solvers().await;

		let options = SolverOptions {
			include_solvers: None,
			exclude_solvers: None,
			timeout: Some(2000),       // 2 second global timeout
			solver_timeout: Some(100), // 100ms per-solver timeout (fast=50ms, slow=2000ms)
			min_quotes: Some(1),
			solver_selection: Some(SolverSelection::All),
			sample_size: None,
			priority_threshold: None,
		};

		let request = create_quote_request_with_options(options);
		let start_time = std::time::Instant::now();
		let result = aggregator.fetch_quotes(request).await;
		let elapsed = start_time.elapsed();

		// May succeed (fast solvers) or fail (if all timeout), both are valid
		match result {
			Ok((quotes, metadata)) => {
				// Fast solvers succeeded before timeout
				assert!(quotes.len() >= 1, "Should have quotes from fast solvers");
				assert!(metadata.solvers_responded_success >= 1);
				assert_eq!(metadata.solvers_queried, 3, "Should query all 3 solvers");
				// Due to early termination, slow solver might be cancelled rather than timed out
				// So we just verify the basic aggregation worked
			},
			Err(AggregatorServiceError::AllSolversFailed) => {
				// All solvers failed/timed out - also acceptable
			},
			Err(other) => panic!("Unexpected error type: {:?}", other),
		}

		// Should complete in reasonable time
		assert!(
			elapsed.as_millis() < 1000,
			"Should complete in reasonable time, took {}ms",
			elapsed.as_millis()
		);
	}

	#[tokio::test]
	async fn test_timeout_configuration_limits() {
		// Test that timeout configuration is properly validated and applied
		let aggregator = create_test_aggregator_with_timeout_solvers().await;

		// Test with only slow solver to ensure timeout behavior
		let options = SolverOptions {
			include_solvers: Some(vec!["slow-solver".to_string()]), // Only the 2000ms delay solver
			exclude_solvers: None,
			timeout: Some(2000),       // 2 second global timeout
			solver_timeout: Some(300), // 300ms per-solver timeout - slow solver will timeout
			min_quotes: Some(1),
			solver_selection: Some(SolverSelection::All),
			sample_size: None,
			priority_threshold: None,
		};

		let request = create_quote_request_with_options(options);
		let start_time = std::time::Instant::now();
		let result = aggregator.fetch_quotes(request).await;
		let elapsed = start_time.elapsed();

		// Should fail because slow solver times out
		assert!(result.is_err());
		match result.unwrap_err() {
			AggregatorServiceError::AllSolversFailed => {
				// Expected when the slow solver times out
			},
			other => panic!("Expected AllSolversFailed, got: {:?}", other),
		}

		// Should complete in reasonable time (allowing for test environment variations)
		assert!(
			elapsed.as_millis() < 2500,
			"Should complete due to timeout, took {}ms",
			elapsed.as_millis()
		);
	}

	#[tokio::test]
	async fn test_global_timeout() {
		// Test global timeout when aggregation takes too long overall
		let aggregator = create_test_aggregator_with_timeout_solvers().await;

		let options = SolverOptions {
			include_solvers: None,
			exclude_solvers: None,
			timeout: Some(200),        // Short global timeout
			solver_timeout: Some(100), // Even shorter per-solver timeout
			min_quotes: Some(10),      // High requirement that won't be met quickly
			solver_selection: Some(SolverSelection::All),
			sample_size: None,
			priority_threshold: None,
		};

		let request = create_quote_request_with_options(options);
		let start_time = std::time::Instant::now();
		let result = aggregator.fetch_quotes(request).await;
		let elapsed = start_time.elapsed();

		// Should complete quickly due to global timeout
		assert!(
			elapsed.as_millis() < 400,
			"Should hit global timeout quickly, took {}ms",
			elapsed.as_millis()
		);

		// May succeed or timeout depending on which happens first
		match result {
			Ok((quotes, metadata)) => {
				// If some fast solvers responded before global timeout
				assert!(quotes.len() >= 1);
				assert_eq!(metadata.global_timeout_ms, 200);
			},
			Err(AggregatorServiceError::Timeout) => {
				// Expected if global timeout hits first
			},
			Err(AggregatorServiceError::AllSolversFailed) => {
				// Also acceptable if all solvers fail to respond in time
			},
			Err(other) => panic!("Unexpected error type: {:?}", other),
		}
	}

	#[tokio::test]
	async fn test_timeout_with_early_termination() {
		// Test that early termination works even with some solvers timing out
		let aggregator = create_test_aggregator_with_timeout_solvers().await;

		let options = SolverOptions {
			include_solvers: None,
			exclude_solvers: None,
			timeout: Some(5000),       // 5 second global timeout
			solver_timeout: Some(800), // 800ms per-solver timeout (slow solver will timeout)
			min_quotes: Some(1),       // Only need 1 quote for early termination
			solver_selection: Some(SolverSelection::All),
			sample_size: None,
			priority_threshold: None,
		};

		let request = create_quote_request_with_options(options);
		let start_time = std::time::Instant::now();
		let result = aggregator.fetch_quotes(request).await;
		let elapsed = start_time.elapsed();

		// Should succeed with early termination
		assert!(result.is_ok());
		let (quotes, metadata) = result.unwrap();

		// Should get quotes from fast solvers
		assert!(
			quotes.len() >= 1,
			"Should receive quotes triggering early termination"
		);

		// Should terminate early, not wait for slow solver timeout
		assert!(
			elapsed.as_millis() < 1000,
			"Early termination should happen quickly, took {}ms",
			elapsed.as_millis()
		);

		// Verify metadata
		assert_eq!(metadata.global_timeout_ms, 5000);
		assert_eq!(metadata.solver_timeout_ms, 800);
		assert!(metadata.solvers_responded_success >= 1);

		// May or may not show timeouts depending on timing of early termination
		// The slow solver might not have had time to timeout before cancellation
	}

	#[tokio::test]
	async fn test_sort_quotes_by_speed_preference() {
		// Test the quote sorting functionality for Speed preference
		let aggregator = create_test_aggregator().await;

		// Create test quote details from a sample request
		let sample_request = create_valid_quote_request();

		// Create test quotes with different eta values
		let quotes = vec![
			Quote::new(
				"solver_3".to_string(),
				oif_types::oif::OifQuote::new(v0::Quote {
					quote_id: Some("quote_3".to_string()),
					order: Order::OifEscrowV0 {
						payload: OrderPayload {
							signature_type: SignatureType::Eip712,
							domain: json!({
								"name": "TestOrder",
								"version": "1",
								"chainId": 1,
								"verifyingContract": "0x1234567890123456789012345678901234567890"
							}),
							primary_type: "Order".to_string(),
							message: json!({}),
							types: HashMap::new(),
						},
					},
					valid_until: Some(12345),
					eta: Some(300), // 300 seconds (slowest)
					provider: Some("test_provider".to_string()),
					failure_handling: None,
					partial_fill: false,
					metadata: None,
					preview: QuotePreview {
						inputs: vec![],
						outputs: vec![],
					},
				}),
				"checksum_3".to_string(),
			),
			Quote::new(
				"solver_1".to_string(),
				oif_types::oif::OifQuote::new(v0::Quote {
					quote_id: Some("quote_1".to_string()),
					order: Order::OifEscrowV0 {
						payload: OrderPayload {
							signature_type: SignatureType::Eip712,
							domain: json!({
								"name": "TestOrder",
								"version": "1",
								"chainId": 1,
								"verifyingContract": "0x1234567890123456789012345678901234567890"
							}),
							primary_type: "Order".to_string(),
							message: json!({}),
							types: HashMap::new(),
						},
					},
					valid_until: Some(12345),
					eta: Some(100), // 100 seconds (fastest)
					provider: Some("test_provider".to_string()),
					failure_handling: None,
					partial_fill: false,
					metadata: None,
					preview: QuotePreview {
						inputs: vec![],
						outputs: vec![],
					},
				}),
				"checksum_1".to_string(),
			),
			Quote::new(
				"solver_no_eta".to_string(),
				oif_types::oif::OifQuote::new(v0::Quote {
					quote_id: Some("quote_no_eta".to_string()),
					order: Order::OifEscrowV0 {
						payload: OrderPayload {
							signature_type: SignatureType::Eip712,
							domain: json!({
								"name": "TestOrder",
								"version": "1",
								"chainId": 1,
								"verifyingContract": "0x1234567890123456789012345678901234567890"
							}),
							primary_type: "Order".to_string(),
							message: json!({}),
							types: HashMap::new(),
						},
					},
					valid_until: Some(12345),
					eta: None, // No eta (should go last)
					provider: Some("test_provider".to_string()),
					failure_handling: None,
					partial_fill: false,
					metadata: None,
					preview: QuotePreview {
						inputs: vec![],
						outputs: vec![],
					},
				}),
				"checksum_no_eta".to_string(),
			),
			Quote::new(
				"solver_2".to_string(),
				oif_types::oif::OifQuote::new(v0::Quote {
					quote_id: Some("quote_2".to_string()),
					order: Order::OifEscrowV0 {
						payload: OrderPayload {
							signature_type: SignatureType::Eip712,
							domain: json!({
								"name": "TestOrder",
								"version": "1",
								"chainId": 1,
								"verifyingContract": "0x1234567890123456789012345678901234567890"
							}),
							primary_type: "Order".to_string(),
							message: json!({}),
							types: HashMap::new(),
						},
					},
					valid_until: Some(12345),
					eta: Some(200), // 200 seconds (middle)
					provider: Some("test_provider".to_string()),
					failure_handling: None,
					partial_fill: false,
					metadata: None,
					preview: QuotePreview {
						inputs: vec![],
						outputs: vec![],
					},
				}),
				"checksum_2".to_string(),
			),
		];

		// Create request with Speed preference
		let mut request = create_valid_quote_request();
		request.quote_request.intent.preference = Some(QuotePreference::Speed);

		// Test sorting
		let result = aggregator.sort_quotes_by_preference(quotes, &request);
		assert!(result.is_ok());

		let sorted_quotes = result.unwrap();
		assert_eq!(sorted_quotes.len(), 4);

		// Verify order: fastest ETA first, then slower, then no ETA last
		assert_eq!(
			sorted_quotes[0].quote.quote_id(),
			Some(&"quote_1".to_string())
		); // eta: 100 (fastest)
		assert_eq!(
			sorted_quotes[1].quote.quote_id(),
			Some(&"quote_2".to_string())
		); // eta: 200 (middle)
		assert_eq!(
			sorted_quotes[2].quote.quote_id(),
			Some(&"quote_3".to_string())
		); // eta: 300 (slowest)
		assert_eq!(
			sorted_quotes[3].quote.quote_id(),
			Some(&"quote_no_eta".to_string())
		); // eta: None (last)

		// Verify eta values are correct
		assert_eq!(sorted_quotes[0].eta(), Some(100));
		assert_eq!(sorted_quotes[1].eta(), Some(200));
		assert_eq!(sorted_quotes[2].eta(), Some(300));
		assert_eq!(sorted_quotes[3].eta(), None);
	}

	#[tokio::test]
	async fn test_sort_quotes_no_preference_defaults_to_speed() {
		// Test that quotes are sorted by speed (eta) when no preference is specified (default behavior)
		let aggregator = create_test_aggregator().await;

		// Create test quote details from a sample request
		let sample_request = create_valid_quote_request();

		// Create test quotes with different eta values in non-optimal order
		let quotes = vec![
			Quote::new(
				"solver_slow".to_string(),
				oif_types::oif::OifQuote::new(v0::Quote {
					quote_id: Some("quote_slow".to_string()),
					order: Order::OifEscrowV0 {
						payload: OrderPayload {
							signature_type: SignatureType::Eip712,
							domain: json!({
								"name": "TestOrder",
								"version": "1",
								"chainId": 1,
								"verifyingContract": "0x1234567890123456789012345678901234567890"
							}),
							primary_type: "Order".to_string(),
							message: json!({}),
							types: HashMap::new(),
						},
					},
					valid_until: Some(12345),
					eta: Some(500), // Slow (should be last)
					provider: Some("test_provider".to_string()),
					failure_handling: None,
					partial_fill: false,
					metadata: None,
					preview: QuotePreview {
						inputs: vec![],
						outputs: vec![],
					},
				}),
				"checksum_slow".to_string(),
			),
			Quote::new(
				"solver_fast".to_string(),
				oif_types::oif::OifQuote::new(v0::Quote {
					quote_id: Some("quote_fast".to_string()),
					order: Order::OifEscrowV0 {
						payload: OrderPayload {
							signature_type: SignatureType::Eip712,
							domain: json!({
								"name": "TestOrder",
								"version": "1",
								"chainId": 1,
								"verifyingContract": "0x1234567890123456789012345678901234567890"
							}),
							primary_type: "Order".to_string(),
							message: json!({}),
							types: HashMap::new(),
						},
					},
					valid_until: Some(12345),
					eta: Some(50), // Fast (should be first)
					provider: Some("test_provider".to_string()),
					failure_handling: None,
					partial_fill: false,
					metadata: None,
					preview: QuotePreview {
						inputs: vec![],
						outputs: vec![],
					},
				}),
				"checksum_fast".to_string(),
			),
		];

		// Create request with no preference (should default to Speed sorting)
		let request = create_valid_quote_request(); // No preference specified

		// Test sorting (should default to Speed sorting)
		let result = aggregator.sort_quotes_by_preference(quotes.clone(), &request);
		assert!(result.is_ok());

		let sorted_quotes = result.unwrap();
		assert_eq!(sorted_quotes.len(), 2);

		// Order should be sorted by eta: fastest first
		assert_eq!(
			sorted_quotes[0].quote.quote_id(),
			Some(&"quote_fast".to_string())
		); // eta: 50 (fastest first)
		assert_eq!(
			sorted_quotes[1].quote.quote_id(),
			Some(&"quote_slow".to_string())
		); // eta: 500 (slowest last)

		// Verify eta values are in correct order
		assert_eq!(sorted_quotes[0].eta(), Some(50));
		assert_eq!(sorted_quotes[1].eta(), Some(500));
	}

	// ========================================================================================
	// CIRCUIT BREAKER INTEGRATION TESTS
	// ========================================================================================

	use crate::MockCircuitBreakerTrait;

	/// Test aggregator without circuit breaker (default behavior preserved)
	#[tokio::test]
	async fn test_aggregator_without_circuit_breaker() {
		let aggregator = create_test_aggregator_with_demo_solvers(3).await;
		let request = create_valid_quote_request();

		let result = aggregator.fetch_quotes(request).await;
		assert!(result.is_ok());

		let (quotes, metadata) = result.unwrap();

		// Should get quotes from all solvers (no circuit breaker filtering)
		assert!(
			quotes.len() >= 1,
			"Should receive quotes without circuit breaker"
		);
		assert_eq!(metadata.solvers_queried, 3, "Should query all 3 solvers");
		assert!(metadata.solvers_responded_success >= 1);
	}

	/// Test aggregator with circuit breaker disabled
	#[tokio::test]
	async fn test_aggregator_with_circuit_breaker_disabled() {
		let mut mock_circuit_breaker = MockCircuitBreakerTrait::new();

		// Circuit breaker is disabled - should always return true for should_allow_request
		mock_circuit_breaker.expect_is_enabled().returning(|| false);
		mock_circuit_breaker
			.expect_should_allow_request()
			.returning(|_| true); // Always allow when disabled

		let aggregator =
			create_test_aggregator_with_circuit_breaker(2, Arc::new(mock_circuit_breaker)).await;

		let request = create_valid_quote_request();
		let result = aggregator.fetch_quotes(request).await;

		assert!(result.is_ok());
		let (quotes, metadata) = result.unwrap();

		// Should get quotes from all solvers (circuit breaker disabled)
		assert!(
			quotes.len() >= 1,
			"Should receive quotes with disabled circuit breaker"
		);
		assert_eq!(metadata.solvers_queried, 2, "Should query all 2 solvers");
	}

	/// Test aggregator with circuit breaker enabled and all solvers allowed
	#[tokio::test]
	async fn test_aggregator_with_circuit_breaker_all_allowed() {
		let mut mock_circuit_breaker = MockCircuitBreakerTrait::new();

		// Circuit breaker is enabled and allows all requests
		mock_circuit_breaker.expect_is_enabled().returning(|| true);

		mock_circuit_breaker
			.expect_should_allow_request()
			.returning(|_| true)
			.times(2); // Called for each solver

		// Expect result recording for successful solvers

		let aggregator =
			create_test_aggregator_with_circuit_breaker(2, Arc::new(mock_circuit_breaker)).await;

		let request = create_valid_quote_request();
		let result = aggregator.fetch_quotes(request).await;

		assert!(result.is_ok());
		let (quotes, metadata) = result.unwrap();

		// Should get quotes from all allowed solvers
		assert!(
			quotes.len() >= 1,
			"Should receive quotes from allowed solvers"
		);
		assert_eq!(
			metadata.solvers_queried, 2,
			"Should query all allowed solvers"
		);
	}

	/// Test aggregator with circuit breaker enabled and some solvers blocked
	#[tokio::test]
	async fn test_aggregator_with_circuit_breaker_partial_blocking() {
		let mut mock_circuit_breaker = MockCircuitBreakerTrait::new();

		// Circuit breaker is enabled
		mock_circuit_breaker.expect_is_enabled().returning(|| true);

		// Allow first solver, block second solver
		mock_circuit_breaker
			.expect_should_allow_request()
			.returning(|solver| solver.solver_id == "demo-solver1")
			.times(2); // Called for each solver

		// Only expect result recording for the allowed solver

		let aggregator =
			create_test_aggregator_with_circuit_breaker(2, Arc::new(mock_circuit_breaker)).await;

		let request = create_valid_quote_request();
		let result = aggregator.fetch_quotes(request).await;

		assert!(result.is_ok());
		let (quotes, metadata) = result.unwrap();

		// Should get quotes from allowed solver only
		assert!(
			quotes.len() >= 1,
			"Should receive quotes from allowed solvers"
		);
		assert_eq!(
			metadata.solvers_queried, 1,
			"Should only query 1 allowed solver"
		);
		assert!(metadata.solvers_responded_success >= 1);
	}

	/// Test aggregator with circuit breaker enabled and all solvers blocked
	#[tokio::test]
	async fn test_aggregator_with_circuit_breaker_all_blocked() {
		let mut mock_circuit_breaker = MockCircuitBreakerTrait::new();

		// Circuit breaker is enabled and blocks all requests
		mock_circuit_breaker.expect_is_enabled().returning(|| true);

		mock_circuit_breaker
			.expect_should_allow_request()
			.returning(|_| false)
			.times(3); // Called for each solver

		// No result recording expected since no solvers are allowed

		let aggregator =
			create_test_aggregator_with_circuit_breaker(3, Arc::new(mock_circuit_breaker)).await;

		let request = create_valid_quote_request();
		let result = aggregator.fetch_quotes(request).await;

		// Should fail because no solvers are allowed
		assert!(result.is_err());
		assert!(matches!(
			result.unwrap_err(),
			AggregatorServiceError::NoSolversAvailable
		));
	}

	/// Test that request results are properly recorded to circuit breaker
	#[tokio::test]
	async fn test_circuit_breaker_result_recording() {
		let mut mock_circuit_breaker = MockCircuitBreakerTrait::new();

		// Circuit breaker is enabled and allows all requests
		mock_circuit_breaker.expect_is_enabled().returning(|| true);

		mock_circuit_breaker
			.expect_should_allow_request()
			.returning(|_| true)
			.times(2);

		// Verify that results are recorded with correct success status

		let aggregator =
			create_test_aggregator_with_circuit_breaker(2, Arc::new(mock_circuit_breaker)).await;

		let request = create_valid_quote_request();
		let result = aggregator.fetch_quotes(request).await;

		assert!(result.is_ok());
		let (quotes, _metadata) = result.unwrap();
		assert!(quotes.len() >= 1);
	}

	/// Test circuit breaker result recording for mixed success/failure scenarios
	#[tokio::test]
	async fn test_circuit_breaker_mixed_result_recording() {
		let mut mock_circuit_breaker = MockCircuitBreakerTrait::new();

		// Circuit breaker is enabled and allows all requests
		mock_circuit_breaker.expect_is_enabled().returning(|| true);

		mock_circuit_breaker
			.expect_should_allow_request()
			.returning(|_| true)
			.times(3);

		// Record results for mixed success/failure - some solvers will succeed, some will fail

		let aggregator = create_test_aggregator_with_mixed_solvers_and_circuit_breaker(Arc::new(
			mock_circuit_breaker,
		))
		.await;

		let request = create_valid_quote_request();
		let result = aggregator.fetch_quotes(request).await;

		assert!(result.is_ok());
		let (quotes, metadata) = result.unwrap();

		// Should get quotes from successful solvers
		assert!(quotes.len() >= 1);
		// Should have both successful and failed responses
		assert!(metadata.solvers_responded_success >= 1);
		assert!(metadata.solvers_responded_error >= 1);
	}

	/// Test circuit breaker task error handling (when circuit breaker checks fail)
	#[tokio::test]
	async fn test_circuit_breaker_task_error_handling() {
		let mut mock_circuit_breaker = MockCircuitBreakerTrait::new();

		// Circuit breaker is enabled
		mock_circuit_breaker.expect_is_enabled().returning(|| true);

		// Allow first solver, return error for second (instead of panic for better test behavior)
		mock_circuit_breaker
			.expect_should_allow_request()
			.returning(|solver| {
				// Only allow the first solver, block the second
				solver.solver_id == "demo-solver1"
			})
			.times(2);

		// Only expect recording for the successful solver (the one that was allowed and succeeded)

		let aggregator =
			create_test_aggregator_with_circuit_breaker(2, Arc::new(mock_circuit_breaker)).await;

		let request = create_valid_quote_request();
		let result = aggregator.fetch_quotes(request).await;

		// Should succeed with the allowed solver (fail-safe behavior)
		assert!(result.is_ok());
		let (quotes, metadata) = result.unwrap();

		// Should get quotes from the one allowed solver
		assert!(quotes.len() >= 1);
		assert_eq!(
			metadata.solvers_queried, 1,
			"Only one solver should pass circuit breaker filtering"
		);
	}

	/// Test circuit breaker with empty solver list (edge case)
	#[tokio::test]
	async fn test_circuit_breaker_with_empty_solvers() {
		let mut mock_circuit_breaker = MockCircuitBreakerTrait::new();

		// Circuit breaker should not be called with empty solver list
		mock_circuit_breaker.expect_is_enabled().returning(|| true);

		// No expectations for should_allow_request since there are no solvers

		let aggregator =
			create_test_aggregator_with_circuit_breaker_no_solvers(Arc::new(mock_circuit_breaker))
				.await;

		let request = create_valid_quote_request();
		let result = aggregator.fetch_quotes(request).await;

		// Should fail because no solvers exist
		assert!(result.is_err());
		assert!(matches!(
			result.unwrap_err(),
			AggregatorServiceError::NoSolversAvailable
		));
	}

	/// Test circuit breaker early termination interaction
	#[tokio::test]
	async fn test_circuit_breaker_with_early_termination() {
		let mut mock_circuit_breaker = MockCircuitBreakerTrait::new();

		// Circuit breaker is enabled and allows all requests
		mock_circuit_breaker.expect_is_enabled().returning(|| true);

		mock_circuit_breaker
			.expect_should_allow_request()
			.returning(|_| true)
			.times(3);

		// Expect result recording, but early termination might cancel some requests

		let aggregator =
			create_test_aggregator_with_circuit_breaker(3, Arc::new(mock_circuit_breaker)).await;

		let options = SolverOptions {
			include_solvers: None,
			exclude_solvers: None,
			timeout: Some(5000),
			solver_timeout: Some(2000),
			min_quotes: Some(1), // Early termination after 1 quote
			solver_selection: Some(SolverSelection::All),
			sample_size: None,
			priority_threshold: None,
		};

		let request = create_quote_request_with_options(options);
		let start_time = std::time::Instant::now();
		let result = aggregator.fetch_quotes(request).await;
		let elapsed = start_time.elapsed();

		assert!(result.is_ok());
		let (quotes, metadata) = result.unwrap();

		// Should get at least 1 quote and terminate early
		assert!(quotes.len() >= 1);

		// Should terminate quickly due to early termination
		assert!(
			elapsed.as_millis() < 3000,
			"Early termination with circuit breaker should complete quickly"
		);

		// May show early termination in metadata
		if metadata.early_termination {
			assert!(metadata.solvers_responded_success >= 1);
		}
	}

	/// Test circuit breaker with solver selection strategies
	#[tokio::test]
	async fn test_circuit_breaker_with_solver_selection_strategies() {
		let mut mock_circuit_breaker = MockCircuitBreakerTrait::new();

		// Circuit breaker is enabled
		mock_circuit_breaker.expect_is_enabled().returning(|| true);

		// Allow all requests (circuit breaker filtering happens before solver selection)
		mock_circuit_breaker
			.expect_should_allow_request()
			.returning(|_| true)
			.times(5); // All 5 solvers pass circuit breaker

		// Expect result recording for the sampled solvers (may be less due to sampling randomness)

		let aggregator =
			create_test_aggregator_with_circuit_breaker(5, Arc::new(mock_circuit_breaker)).await;

		let options = SolverOptions {
			include_solvers: None,
			exclude_solvers: None,
			timeout: Some(3000),
			solver_timeout: Some(1500),
			min_quotes: Some(1),
			solver_selection: Some(SolverSelection::Sampled),
			sample_size: Some(2), // Only select 2 solvers after circuit breaker filtering
			priority_threshold: None,
		};

		let request = create_quote_request_with_options(options);
		let result = aggregator.fetch_quotes(request).await;

		assert!(result.is_ok());
		let (quotes, metadata) = result.unwrap();

		// Should get quotes from sampled solvers
		assert!(quotes.len() >= 1);
		assert_eq!(
			metadata.solvers_queried, 2,
			"Should query 2 sampled solvers"
		);
		assert_eq!(metadata.solver_selection_mode, SolverSelection::Sampled);
	}

	/// Test circuit breaker performance with concurrent execution
	#[tokio::test]
	async fn test_circuit_breaker_concurrent_performance() {
		let mut mock_circuit_breaker = MockCircuitBreakerTrait::new();

		// Circuit breaker is enabled
		mock_circuit_breaker.expect_is_enabled().returning(|| true);

		// Add small delays to simulate circuit breaker decision time
		mock_circuit_breaker
			.expect_should_allow_request()
			.returning(|_| {
				// Note: We can't easily add async sleep in mockall returning closures
				// The actual concurrent behavior is tested through timing measurements
				true
			})
			.times(5);

		let aggregator =
			create_test_aggregator_with_circuit_breaker(5, Arc::new(mock_circuit_breaker)).await;

		let request = create_valid_quote_request();
		let start_time = std::time::Instant::now();
		let result = aggregator.fetch_quotes(request).await;
		let elapsed = start_time.elapsed();

		assert!(result.is_ok());
		let (quotes, metadata) = result.unwrap();

		// Should get quotes from all solvers
		assert!(quotes.len() >= 1);
		assert_eq!(metadata.solvers_queried, 5);

		// Should complete in reasonable time due to concurrent circuit breaker checks
		// If sequential, it would take 5 * 50ms = 250ms+ just for circuit breaker checks
		// With concurrent execution + solver execution, should be much faster than sequential
		assert!(
			elapsed.as_millis() < 1000,
			"Concurrent circuit breaker execution should be fast, took {}ms",
			elapsed.as_millis()
		);
	}

	/// Test circuit breaker integration with solver filtering chain
	#[tokio::test]
	async fn test_circuit_breaker_solver_filtering_chain() {
		let mut mock_circuit_breaker = MockCircuitBreakerTrait::new();

		// Circuit breaker is enabled
		mock_circuit_breaker.expect_is_enabled().returning(|| true);

		// Block one solver, allow others
		mock_circuit_breaker
			.expect_should_allow_request()
			.returning(|solver| solver.solver_id != "demo-solver3")
			.times(2);

		// Expect recording for allowed solvers that also pass inclusion filter
		let aggregator =
			create_test_aggregator_with_circuit_breaker(3, Arc::new(mock_circuit_breaker)).await;

		// Apply additional solver filtering after circuit breaker
		let options = SolverOptions {
			include_solvers: Some(vec!["demo-solver1".to_string(), "demo-solver3".to_string()]),
			exclude_solvers: None,
			timeout: Some(3000),
			solver_timeout: Some(1500),
			min_quotes: Some(1),
			solver_selection: Some(SolverSelection::All),
			sample_size: None,
			priority_threshold: None,
		};

		let request = create_quote_request_with_options(options);
		let result = aggregator.fetch_quotes(request).await;

		assert!(result.is_ok());
		let (quotes, metadata) = result.unwrap();

		// Should get quotes from demo-solver1 only (passes both circuit breaker and inclusion filter)
		// demo-solver3 is blocked by circuit breaker
		// demo-solver2 is excluded by inclusion filter
		assert!(quotes.len() >= 1);
		assert_eq!(
			metadata.solvers_queried, 1,
			"Only demo-solver1 should pass all filters"
		);
	}

	// ========================================================================================
	// CIRCUIT BREAKER INTEGRATION TESTS
	// ========================================================================================

	use crate::MockCircuitBreakerTrait;

	/// Test aggregator without circuit breaker (default behavior preserved)
	#[tokio::test]
	async fn test_aggregator_without_circuit_breaker() {
		let aggregator = create_test_aggregator_with_demo_solvers(3).await;
		let request = create_valid_quote_request();

		let result = aggregator.fetch_quotes(request).await;
		assert!(result.is_ok());

		let (quotes, metadata) = result.unwrap();

		// Should get quotes from all solvers (no circuit breaker filtering)
		assert!(
			quotes.len() >= 1,
			"Should receive quotes without circuit breaker"
		);
		assert_eq!(metadata.solvers_queried, 3, "Should query all 3 solvers");
		assert!(metadata.solvers_responded_success >= 1);
	}

	/// Test aggregator with circuit breaker disabled
	#[tokio::test]
	async fn test_aggregator_with_circuit_breaker_disabled() {
		let mut mock_circuit_breaker = MockCircuitBreakerTrait::new();

		// Circuit breaker is disabled - should always return true for should_allow_request
		mock_circuit_breaker.expect_is_enabled().returning(|| false);
		mock_circuit_breaker
			.expect_should_allow_request()
			.returning(|_| true); // Always allow when disabled

		let aggregator =
			create_test_aggregator_with_circuit_breaker(2, Arc::new(mock_circuit_breaker)).await;

		let request = create_valid_quote_request();
		let result = aggregator.fetch_quotes(request).await;

		assert!(result.is_ok());
		let (quotes, metadata) = result.unwrap();

		// Should get quotes from all solvers (circuit breaker disabled)
		assert!(
			quotes.len() >= 1,
			"Should receive quotes with disabled circuit breaker"
		);
		assert_eq!(metadata.solvers_queried, 2, "Should query all 2 solvers");
	}

	/// Test aggregator with circuit breaker enabled and all solvers allowed
	#[tokio::test]
	async fn test_aggregator_with_circuit_breaker_all_allowed() {
		let mut mock_circuit_breaker = MockCircuitBreakerTrait::new();

		// Circuit breaker is enabled and allows all requests
		mock_circuit_breaker.expect_is_enabled().returning(|| true);

		mock_circuit_breaker
			.expect_should_allow_request()
			.returning(|_| true)
			.times(2); // Called for each solver

		// Expect result recording for successful solvers

		let aggregator =
			create_test_aggregator_with_circuit_breaker(2, Arc::new(mock_circuit_breaker)).await;

		let request = create_valid_quote_request();
		let result = aggregator.fetch_quotes(request).await;

		assert!(result.is_ok());
		let (quotes, metadata) = result.unwrap();

		// Should get quotes from all allowed solvers
		assert!(
			quotes.len() >= 1,
			"Should receive quotes from allowed solvers"
		);
		assert_eq!(
			metadata.solvers_queried, 2,
			"Should query all allowed solvers"
		);
	}

	/// Test aggregator with circuit breaker enabled and some solvers blocked
	#[tokio::test]
	async fn test_aggregator_with_circuit_breaker_partial_blocking() {
		let mut mock_circuit_breaker = MockCircuitBreakerTrait::new();

		// Circuit breaker is enabled
		mock_circuit_breaker.expect_is_enabled().returning(|| true);

		// Allow first solver, block second solver
		mock_circuit_breaker
			.expect_should_allow_request()
			.returning(|solver| solver.solver_id == "demo-solver1")
			.times(2); // Called for each solver

		// Only expect result recording for the allowed solver

		let aggregator =
			create_test_aggregator_with_circuit_breaker(2, Arc::new(mock_circuit_breaker)).await;

		let request = create_valid_quote_request();
		let result = aggregator.fetch_quotes(request).await;

		assert!(result.is_ok());
		let (quotes, metadata) = result.unwrap();

		// Should get quotes from allowed solver only
		assert!(
			quotes.len() >= 1,
			"Should receive quotes from allowed solvers"
		);
		assert_eq!(
			metadata.solvers_queried, 1,
			"Should only query 1 allowed solver"
		);
		assert!(metadata.solvers_responded_success >= 1);
	}

	/// Test aggregator with circuit breaker enabled and all solvers blocked
	#[tokio::test]
	async fn test_aggregator_with_circuit_breaker_all_blocked() {
		let mut mock_circuit_breaker = MockCircuitBreakerTrait::new();

		// Circuit breaker is enabled and blocks all requests
		mock_circuit_breaker.expect_is_enabled().returning(|| true);

		mock_circuit_breaker
			.expect_should_allow_request()
			.returning(|_| false)
			.times(3); // Called for each solver

		// No result recording expected since no solvers are allowed

		let aggregator =
			create_test_aggregator_with_circuit_breaker(3, Arc::new(mock_circuit_breaker)).await;

		let request = create_valid_quote_request();
		let result = aggregator.fetch_quotes(request).await;

		// Should fail because no solvers are allowed
		assert!(result.is_err());
		assert!(matches!(
			result.unwrap_err(),
			AggregatorServiceError::NoSolversAvailable
		));
	}

	/// Test that request results are properly recorded to circuit breaker
	#[tokio::test]
	async fn test_circuit_breaker_result_recording() {
		let mut mock_circuit_breaker = MockCircuitBreakerTrait::new();

		// Circuit breaker is enabled and allows all requests
		mock_circuit_breaker.expect_is_enabled().returning(|| true);

		mock_circuit_breaker
			.expect_should_allow_request()
			.returning(|_| true)
			.times(2);

		// Verify that results are recorded with correct success status

		let aggregator =
			create_test_aggregator_with_circuit_breaker(2, Arc::new(mock_circuit_breaker)).await;

		let request = create_valid_quote_request();
		let result = aggregator.fetch_quotes(request).await;

		assert!(result.is_ok());
		let (quotes, _metadata) = result.unwrap();
		assert!(quotes.len() >= 1);
	}

	/// Test circuit breaker result recording for mixed success/failure scenarios
	#[tokio::test]
	async fn test_circuit_breaker_mixed_result_recording() {
		let mut mock_circuit_breaker = MockCircuitBreakerTrait::new();

		// Circuit breaker is enabled and allows all requests
		mock_circuit_breaker.expect_is_enabled().returning(|| true);

		mock_circuit_breaker
			.expect_should_allow_request()
			.returning(|_| true)
			.times(3);

		// Record results for mixed success/failure - some solvers will succeed, some will fail

		let aggregator = create_test_aggregator_with_mixed_solvers_and_circuit_breaker(Arc::new(
			mock_circuit_breaker,
		))
		.await;

		let request = create_valid_quote_request();
		let result = aggregator.fetch_quotes(request).await;

		assert!(result.is_ok());
		let (quotes, metadata) = result.unwrap();

		// Should get quotes from successful solvers
		assert!(quotes.len() >= 1);
		// Should have both successful and failed responses
		assert!(metadata.solvers_responded_success >= 1);
		assert!(metadata.solvers_responded_error >= 1);
	}

	/// Test circuit breaker task error handling (when circuit breaker checks fail)
	#[tokio::test]
	async fn test_circuit_breaker_task_error_handling() {
		let mut mock_circuit_breaker = MockCircuitBreakerTrait::new();

		// Circuit breaker is enabled
		mock_circuit_breaker.expect_is_enabled().returning(|| true);

		// Allow first solver, return error for second (instead of panic for better test behavior)
		mock_circuit_breaker
			.expect_should_allow_request()
			.returning(|solver| {
				// Only allow the first solver, block the second
				solver.solver_id == "demo-solver1"
			})
			.times(2);

		// Only expect recording for the successful solver (the one that was allowed and succeeded)
		// Note: Recording is now handled by metrics handler, no longer by aggregator

		let aggregator =
			create_test_aggregator_with_circuit_breaker(2, Arc::new(mock_circuit_breaker)).await;

		let request = create_valid_quote_request();
		let result = aggregator.fetch_quotes(request).await;

		// Should succeed with the allowed solver (fail-safe behavior)
		assert!(result.is_ok());
		let (quotes, metadata) = result.unwrap();

		// Should get quotes from the one allowed solver
		assert!(quotes.len() >= 1);
		assert_eq!(
			metadata.solvers_queried, 1,
			"Only one solver should pass circuit breaker filtering"
		);
	}

	/// Test circuit breaker with empty solver list (edge case)
	#[tokio::test]
	async fn test_circuit_breaker_with_empty_solvers() {
		let mut mock_circuit_breaker = MockCircuitBreakerTrait::new();

		// Circuit breaker should not be called with empty solver list
		mock_circuit_breaker.expect_is_enabled().returning(|| true);

		// No expectations for should_allow_request since there are no solvers

		let aggregator =
			create_test_aggregator_with_circuit_breaker_no_solvers(Arc::new(mock_circuit_breaker))
				.await;

		let request = create_valid_quote_request();
		let result = aggregator.fetch_quotes(request).await;

		// Should fail because no solvers exist
		assert!(result.is_err());
		assert!(matches!(
			result.unwrap_err(),
			AggregatorServiceError::NoSolversAvailable
		));
	}

	/// Test circuit breaker early termination interaction
	#[tokio::test]
	async fn test_circuit_breaker_with_early_termination() {
		let mut mock_circuit_breaker = MockCircuitBreakerTrait::new();

		// Circuit breaker is enabled and allows all requests
		mock_circuit_breaker.expect_is_enabled().returning(|| true);

		mock_circuit_breaker
			.expect_should_allow_request()
			.returning(|_| true)
			.times(3);

		// Expect result recording, but early termination might cancel some requests
		// Note: Recording is now handled by metrics handler, no longer by aggregator

		let aggregator =
			create_test_aggregator_with_circuit_breaker(3, Arc::new(mock_circuit_breaker)).await;

		let options = SolverOptions {
			include_solvers: None,
			exclude_solvers: None,
			timeout: Some(5000),
			solver_timeout: Some(2000),
			min_quotes: Some(1), // Early termination after 1 quote
			solver_selection: Some(SolverSelection::All),
			sample_size: None,
			priority_threshold: None,
		};

		let request = create_quote_request_with_options(options);
		let start_time = std::time::Instant::now();
		let result = aggregator.fetch_quotes(request).await;
		let elapsed = start_time.elapsed();

		assert!(result.is_ok());
		let (quotes, metadata) = result.unwrap();

		// Should get at least 1 quote and terminate early
		assert!(quotes.len() >= 1);

		// Should terminate quickly due to early termination
		assert!(
			elapsed.as_millis() < 3000,
			"Early termination with circuit breaker should complete quickly"
		);

		// May show early termination in metadata
		if metadata.early_termination {
			assert!(metadata.solvers_responded_success >= 1);
		}
	}

	/// Test circuit breaker with solver selection strategies
	#[tokio::test]
	async fn test_circuit_breaker_with_solver_selection_strategies() {
		let mut mock_circuit_breaker = MockCircuitBreakerTrait::new();

		// Circuit breaker is enabled
		mock_circuit_breaker.expect_is_enabled().returning(|| true);

		// Allow all requests (circuit breaker filtering happens before solver selection)
		mock_circuit_breaker
			.expect_should_allow_request()
			.returning(|_| true)
			.times(5); // All 5 solvers pass circuit breaker

		// Expect result recording for the sampled solvers (may be less due to sampling randomness)
		// Note: Recording is now handled by metrics handler, no longer by aggregator

		let aggregator =
			create_test_aggregator_with_circuit_breaker(5, Arc::new(mock_circuit_breaker)).await;

		let options = SolverOptions {
			include_solvers: None,
			exclude_solvers: None,
			timeout: Some(3000),
			solver_timeout: Some(1500),
			min_quotes: Some(1),
			solver_selection: Some(SolverSelection::Sampled),
			sample_size: Some(2), // Only select 2 solvers after circuit breaker filtering
			priority_threshold: None,
		};

		let request = create_quote_request_with_options(options);
		let result = aggregator.fetch_quotes(request).await;

		assert!(result.is_ok());
		let (quotes, metadata) = result.unwrap();

		// Should get quotes from sampled solvers
		assert!(quotes.len() >= 1);
		assert_eq!(
			metadata.solvers_queried, 2,
			"Should query 2 sampled solvers"
		);
		assert_eq!(metadata.solver_selection_mode, SolverSelection::Sampled);
	}

	/// Test circuit breaker performance with concurrent execution
	#[tokio::test]
	async fn test_circuit_breaker_concurrent_performance() {
		let mut mock_circuit_breaker = MockCircuitBreakerTrait::new();

		// Circuit breaker is enabled
		mock_circuit_breaker.expect_is_enabled().returning(|| true);

		// Add small delays to simulate circuit breaker decision time
		mock_circuit_breaker
			.expect_should_allow_request()
			.returning(|_| {
				// Note: We can't easily add async sleep in mockall returning closures
				// The actual concurrent behavior is tested through timing measurements
				true
			})
			.times(5);

		// Note: Recording is now handled by metrics handler, no longer by aggregator

		let aggregator =
			create_test_aggregator_with_circuit_breaker(5, Arc::new(mock_circuit_breaker)).await;

		let request = create_valid_quote_request();
		let start_time = std::time::Instant::now();
		let result = aggregator.fetch_quotes(request).await;
		let elapsed = start_time.elapsed();

		assert!(result.is_ok());
		let (quotes, metadata) = result.unwrap();

		// Should get quotes from all solvers
		assert!(quotes.len() >= 1);
		assert_eq!(metadata.solvers_queried, 5);

		// Should complete in reasonable time due to concurrent circuit breaker checks
		// If sequential, it would take 5 * 50ms = 250ms+ just for circuit breaker checks
		// With concurrent execution + solver execution, should be much faster than sequential
		assert!(
			elapsed.as_millis() < 1000,
			"Concurrent circuit breaker execution should be fast, took {}ms",
			elapsed.as_millis()
		);
	}

	/// Test circuit breaker integration with solver filtering chain
	#[tokio::test]
	async fn test_circuit_breaker_solver_filtering_chain() {
		let mut mock_circuit_breaker = MockCircuitBreakerTrait::new();

		// Circuit breaker is enabled
		mock_circuit_breaker.expect_is_enabled().returning(|| true);

		// Block one solver, allow others
		mock_circuit_breaker
			.expect_should_allow_request()
			.returning(|solver| solver.solver_id != "demo-solver3")
			.times(2);

		// Expect recording for allowed solvers that also pass inclusion filter
		// Note: Recording is now handled by metrics handler, no longer by aggregator

		let aggregator =
			create_test_aggregator_with_circuit_breaker(3, Arc::new(mock_circuit_breaker)).await;

		// Apply additional solver filtering after circuit breaker
		let options = SolverOptions {
			include_solvers: Some(vec!["demo-solver1".to_string(), "demo-solver3".to_string()]),
			exclude_solvers: None,
			timeout: Some(3000),
			solver_timeout: Some(1500),
			min_quotes: Some(1),
			solver_selection: Some(SolverSelection::All),
			sample_size: None,
			priority_threshold: None,
		};

		let request = create_quote_request_with_options(options);
		let result = aggregator.fetch_quotes(request).await;

		assert!(result.is_ok());
		let (quotes, metadata) = result.unwrap();

		// Should get quotes from demo-solver1 only (passes both circuit breaker and inclusion filter)
		// demo-solver3 is blocked by circuit breaker
		// demo-solver2 is excluded by inclusion filter
		assert!(quotes.len() >= 1);
		assert_eq!(
			metadata.solvers_queried, 1,
			"Only demo-solver1 should pass all filters"
		);
	}
}<|MERGE_RESOLUTION|>--- conflicted
+++ resolved
@@ -123,13 +123,9 @@
 use oif_types::quotes::request::{SolverOptions, SolverSelection};
 use oif_types::quotes::response::AggregationMetadata;
 use oif_types::ErrorType;
-<<<<<<< HEAD
 use oif_types::{
 	IntegrityPayload, OifGetQuoteRequest, Quote, QuotePreference, QuoteRequest, Solver,
 };
-=======
-use oif_types::{GetQuoteRequest, IntegrityPayload, Quote, QuotePreference, QuoteRequest, Solver};
->>>>>>> b733ca6d
 
 use std::sync::Arc;
 use tokio::sync::{broadcast, mpsc, Semaphore};
@@ -287,7 +283,6 @@
 			);
 			return;
 		}
-<<<<<<< HEAD
 
 		let response_time_ms = task_start.elapsed().as_millis() as u64;
 
@@ -296,16 +291,6 @@
 		let status_code = error.status_code();
 		let was_timeout = error.to_string().to_lowercase().contains("timeout");
 
-=======
-
-		let response_time_ms = task_start.elapsed().as_millis() as u64;
-
-		// Extract rich error information from SolverAdapterError
-		let error_message = Some(error.to_string());
-		let status_code = error.status_code();
-		let was_timeout = error.to_string().to_lowercase().contains("timeout");
-
->>>>>>> b733ca6d
 		// Use proper error type categorization like SolverAdapterService does
 		let error_type = if let Some(code) = status_code {
 			// Use HTTP status code for precise categorization
@@ -533,19 +518,10 @@
 			SolverAdapterError::Adapter(format!("Failed to create solver adapter service: {}", e))
 		})?;
 
-<<<<<<< HEAD
 		// Convert request to OIF format with proper error handling
 		let oif_request = OifGetQuoteRequest::try_from(request)
 			.map_err(|e| SolverAdapterError::Adapter(format!("Invalid quote request: {}", e)))?;
 		let solver_future = solver_adapter.get_quotes(&oif_request);
-=======
-		let get_quote_request = GetQuoteRequest::try_from(request.clone()).map_err(|e| {
-			SolverAdapterError::Adapter(format!("Failed to convert QuoteRequest: {}", e))
-		})?;
-
-		// Execute request with timeout and cancellation
-		let solver_future = solver_adapter.get_quotes(&get_quote_request);
->>>>>>> b733ca6d
 		let solver_timeout_duration = Duration::from_millis(timeout_ms);
 
 		let response = tokio::select! {
@@ -572,7 +548,6 @@
 		// Process quotes and generate integrity checksums
 		let mut domain_quotes = Vec::new();
 
-<<<<<<< HEAD
 		for adapter_quote in response.quotes() {
 			let quote_id = adapter_quote
 				.quote_id
@@ -587,17 +562,6 @@
 						))
 					},
 				)?;
-=======
-		for adapter_quote in response.quotes {
-			let quote_id = adapter_quote.quote_id.clone(); // Store for error logging
-			let mut domain_quote = Quote::try_from((adapter_quote, solver.solver_id.clone()))
-				.map_err(|e| {
-					SolverAdapterError::Adapter(format!(
-						"Failed to convert AdapterQuote to Quote: {}",
-						e
-					))
-				})?;
->>>>>>> b733ca6d
 
 			let payload = domain_quote.to_integrity_payload();
 			match self
@@ -1157,11 +1121,8 @@
 mod tests {
 	//! Tests for AggregatorService focusing on core aggregation behavior.
 
-<<<<<<< HEAD
 	use std::collections::HashMap;
 
-=======
->>>>>>> b733ca6d
 	use crate::{CircuitBreakerService, IntegrityService, SolverFilterService};
 
 	use super::*;
@@ -1707,123 +1668,6 @@
 			storage.clone(),
 			CircuitBreakerSettings::default(),
 		))
-<<<<<<< HEAD
-=======
-	}
-
-	// Helper function to create test aggregator with custom circuit breaker and specified solvers
-	async fn create_test_aggregator_with_circuit_breaker(
-		solver_count: usize,
-		circuit_breaker: Arc<dyn CircuitBreakerTrait>,
-	) -> AggregatorService {
-		let mut solvers = Vec::new();
-		for i in 1..=solver_count {
-			// Create solver with proper network and asset support for filtering
-			let solver = Solver::new(
-				format!("demo-solver{}", i),
-				"mock-demo-v1".to_string(), // Use actual mock adapter ID
-				format!("http://localhost:800{}", i),
-			)
-			// Add cross-chain routes support
-			.with_routes(vec![
-				AssetRoute::with_symbols(
-					InteropAddress::from_text("eip155:1:0x0000000000000000000000000000000000000000").unwrap(), // ETH on Ethereum
-					"ETH".to_string(),
-					InteropAddress::from_text("eip155:10:0x7F5c764cBc14f9669B88837ca1490cCa17c31607").unwrap(), // USDC on Optimism
-					"USDC".to_string(),
-				),
-				AssetRoute::with_symbols(
-					InteropAddress::from_text("eip155:10:0x7F5c764cBc14f9669B88837ca1490cCa17c31607").unwrap(), // USDC on Optimism
-					"USDC".to_string(),
-					InteropAddress::from_text("eip155:1:0x0000000000000000000000000000000000000000").unwrap(), // ETH on Ethereum
-					"ETH".to_string(),
-				),
-			]);
-
-			solvers.push(solver);
-		}
-
-		let storage = create_test_storage_with_solvers(solvers).await;
-		AggregatorService::new(
-			storage,
-			Arc::new(create_test_adapter_registry()),
-			Arc::new(IntegrityService::new(SecretString::from("test-secret")))
-				as Arc<dyn IntegrityTrait>,
-			Arc::new(SolverFilterService::new(circuit_breaker.clone()))
-				as Arc<dyn SolverFilterTrait>,
-		)
-	}
-
-	// Helper function for mixed solvers with custom circuit breaker
-	async fn create_test_aggregator_with_mixed_solvers_and_circuit_breaker(
-		circuit_breaker: Arc<dyn CircuitBreakerTrait>,
-	) -> AggregatorService {
-		let solvers = vec![
-			Solver::new(
-				"success-solver1".to_string(),
-				"mock-demo-v1".to_string(), // Will succeed with quotes
-				"http://localhost:8001".to_string(),
-			),
-			Solver::new(
-				"success-solver2".to_string(),
-				"mock-test-success".to_string(), // Will succeed with empty quotes
-				"http://localhost:8002".to_string(),
-			),
-			Solver::new(
-				"fail-solver1".to_string(),
-				"mock-test-fail".to_string(), // Will fail
-				"http://localhost:8003".to_string(),
-			),
-		];
-
-		let storage = create_test_storage_with_solvers(solvers).await;
-		// Use config that includes unknown solvers for testing mixed success/failure scenarios
-		let test_config = AggregationConfig {
-			include_unknown_compatibility: true,
-			..AggregationConfig::default()
-		};
-		AggregatorService::with_config(
-			storage,
-			Arc::new(create_test_adapter_registry()),
-			Arc::new(IntegrityService::new(SecretString::from("test-secret")))
-				as Arc<dyn IntegrityTrait>,
-			Arc::new(SolverFilterService::new(circuit_breaker.clone()))
-				as Arc<dyn SolverFilterTrait>,
-			test_config,
-			None,
-		)
-	}
-
-	// Helper function for empty aggregator with custom circuit breaker
-	async fn create_test_aggregator_with_circuit_breaker_no_solvers(
-		circuit_breaker: Arc<dyn CircuitBreakerTrait>,
-	) -> AggregatorService {
-		let storage = create_test_storage_with_solvers(vec![]).await;
-		AggregatorService::new(
-			storage,
-			Arc::new(create_test_adapter_registry()),
-			Arc::new(crate::integrity::IntegrityService::new(SecretString::from(
-				"test-secret",
-			))) as Arc<dyn IntegrityTrait>,
-			Arc::new(SolverFilterService::new(circuit_breaker.clone()))
-				as Arc<dyn SolverFilterTrait>,
-		)
-	}
-
-	// Helper function to create test aggregator with no solvers
-	async fn create_test_aggregator() -> AggregatorService {
-		let storage = create_test_storage_with_solvers(vec![]).await;
-		AggregatorService::new(
-			storage.clone(),
-			Arc::new(create_test_adapter_registry()),
-			Arc::new(crate::integrity::IntegrityService::new(SecretString::from(
-				"test-secret",
-			))) as Arc<dyn IntegrityTrait>,
-			Arc::new(SolverFilterService::new(create_test_circuit_breaker(
-				storage.clone(),
-			))) as Arc<dyn SolverFilterTrait>,
-		)
->>>>>>> b733ca6d
 	}
 
 	// Helper function to create test aggregator with custom circuit breaker and specified solvers
@@ -1873,18 +1717,12 @@
 
 		let storage = create_test_storage_with_solvers(solvers).await;
 		AggregatorService::new(
-			storage.clone(),
+			storage,
 			Arc::new(create_test_adapter_registry()),
 			Arc::new(IntegrityService::new(SecretString::from("test-secret")))
 				as Arc<dyn IntegrityTrait>,
-<<<<<<< HEAD
 			Arc::new(SolverFilterService::new(circuit_breaker.clone()))
 				as Arc<dyn SolverFilterTrait>,
-=======
-			Arc::new(SolverFilterService::new(create_test_circuit_breaker(
-				storage.clone(),
-			))) as Arc<dyn SolverFilterTrait>,
->>>>>>> b733ca6d
 		)
 	}
 
@@ -1917,18 +1755,12 @@
 			..AggregationConfig::default()
 		};
 		AggregatorService::with_config(
-			storage.clone(),
+			storage,
 			Arc::new(create_test_adapter_registry()),
 			Arc::new(IntegrityService::new(SecretString::from("test-secret")))
 				as Arc<dyn IntegrityTrait>,
-<<<<<<< HEAD
 			Arc::new(SolverFilterService::new(circuit_breaker.clone()))
 				as Arc<dyn SolverFilterTrait>,
-=======
-			Arc::new(SolverFilterService::new(create_test_circuit_breaker(
-				storage.clone(),
-			))) as Arc<dyn SolverFilterTrait>,
->>>>>>> b733ca6d
 			test_config,
 			None,
 		)
@@ -1938,7 +1770,6 @@
 	async fn create_test_aggregator_with_circuit_breaker_no_solvers(
 		circuit_breaker: Arc<dyn CircuitBreakerTrait>,
 	) -> AggregatorService {
-<<<<<<< HEAD
 		let storage = create_test_storage_with_solvers(vec![]).await;
 		AggregatorService::new(
 			storage,
@@ -1948,33 +1779,6 @@
 			))) as Arc<dyn IntegrityTrait>,
 			Arc::new(SolverFilterService::new(circuit_breaker.clone()))
 				as Arc<dyn SolverFilterTrait>,
-=======
-		let mut solvers = Vec::new();
-		for i in 1..=solver_count {
-			solvers.push(Solver::new(
-				format!("solver{}", i),
-				format!("nonexistent-adapter{}", i), // These adapters don't exist
-				format!("http://localhost:800{}", i),
-			));
-		}
-
-		let storage = create_test_storage_with_solvers(solvers).await;
-		// Use config that includes unknown solvers for testing adapter not found errors
-		let test_config = AggregationConfig {
-			include_unknown_compatibility: true,
-			..AggregationConfig::default()
-		};
-		AggregatorService::with_config(
-			storage.clone(),
-			Arc::new(create_test_adapter_registry()),
-			Arc::new(IntegrityService::new(SecretString::from("test-secret")))
-				as Arc<dyn IntegrityTrait>,
-			Arc::new(SolverFilterService::new(create_test_circuit_breaker(
-				storage.clone(),
-			))) as Arc<dyn SolverFilterTrait>,
-			test_config,
-			None,
->>>>>>> b733ca6d
 		)
 	}
 
