--- conflicted
+++ resolved
@@ -324,8 +324,6 @@
 // ============================================================================
 
 /**
-<<<<<<< HEAD
-=======
  * Encode a 32-byte value for EIP-712 struct hashing
  */
 function encodeBytes32(value: Hex): Uint8Array {
@@ -518,7 +516,6 @@
 }
 
 /**
->>>>>>> 721b5a06
  * Reconstruct EIP-3009 digest
  */
 async function reconstructEip3009Digest(
@@ -601,12 +598,6 @@
   // 1. Compute domain separator
   let domainSeparator: Hex;
   if (client) {
-<<<<<<< HEAD
-    domainSeparator = await fetchDomainSeparator(domain.verifyingContract, client);
-  } else {
-    // Fallback: compute domain separator
-    domainSeparator = computeDomainSeparator(domain);
-=======
     domainSeparator = await fetchDomainSeparator(normalizedDomain.verifyingContract, client);
   } else {
     console.warn('⚠️  WARNING: Computing domain separator locally (no client provided)');
@@ -614,7 +605,6 @@
     console.warn('   Domain:', normalizedDomain);
     domainSeparator = computeDomainSeparator(normalizedDomain);
     console.warn('   Computed domain separator:', domainSeparator);
->>>>>>> 721b5a06
   }
 
   // 2. Extract message fields
@@ -743,7 +733,6 @@
 async function signPermit2(
   payload: OrderPayload, 
   account?: PrivateKeyAccount,
-<<<<<<< HEAD
   walletSignFn?: (args: { domain: any; types: any; primaryType: string; message: any }) => Promise<Hex>
 ): Promise<Hex> {
   const domain = extractDomain(payload);
@@ -756,35 +745,8 @@
 
   // Add Permit2 prefix (0x00)
   const prefixed = `0x00${signature.slice(2)}` as Hex;
-=======
-  walletSignTypedDataFn?: (args: { domain: any; types: any; primaryType: string; message: any }) => Promise<Hex>
-): Promise<Hex> {
-  let signature: Hex;
-
-  if (walletSignTypedDataFn && !account) {
-    const domain = extractDomain(payload);
-    const types = getTypesForPayload(payload);
-    const { version, ...cleanDomain } = domain as any;
-    
-    // Normalize message to convert string values to proper types (BigInt, Hex, etc.)
-    const normalizedMessage = normalizeTypedDataMessage(payload.message as Record<string, any>);
-    
-    signature = await walletSignTypedDataFn({ 
-      domain: cleanDomain, 
-      types,
-      primaryType: payload.primaryType, 
-      message: normalizedMessage 
-    });
-  } else if (account) {
-    const digest = reconstructPermit2Digest(payload);
-    signature = await account.sign({ hash: digest });
-  } else {
-    throw new Error('Either account or walletSignTypedDataFn must be provided');
-  }
->>>>>>> 721b5a06
-
-  // Add Permit2 prefix (0x00) and return
-  return `0x00${signature.slice(2)}` as Hex;
+
+  return prefixed;
 }
 
 /**
@@ -884,20 +846,13 @@
     // Wallet signing: use standard EIP-712
     const domain = extractDomain(payload);
     const types = getTypesForPayload(payload);
-<<<<<<< HEAD
-=======
     const normalizedMessage = normalizeTypedDataMessage(payload.message as Record<string, any>);
->>>>>>> 721b5a06
     
     signature = await walletSignFn({
       domain,
       types,
       primaryType: payload.primaryType,
-<<<<<<< HEAD
-      message: payload.message,
-=======
       message: normalizedMessage,
->>>>>>> 721b5a06
     });
   } else {
     // Private key signing: reconstruct and sign digest
@@ -963,17 +918,10 @@
 ): Promise<Hex> {
   // Parse private key into account if provided
   const account = privateKey ? privateKeyToAccount(privateKey) : undefined;
-<<<<<<< HEAD
-  const walletSignFn = config?.walletSignTypedData;
-
-  // Require either private key or wallet signing function
-  if (!account && !walletSignFn) {
-=======
   const walletSignTypedDataFn = config?.walletSignTypedData;
 
   // Require either private key or wallet signing function
   if (!account && !walletSignTypedDataFn) {
->>>>>>> 721b5a06
     throw new Error('Either privateKey or config.walletSignTypedData must be provided');
   }
 
@@ -1006,15 +954,6 @@
   // Route to appropriate signing function based on order type
   switch (quote.order.type) {
     case 'oif-escrow-v0':
-<<<<<<< HEAD
-      return signPermit2(quote.order.payload, account, walletSignFn);
-
-    case 'oif-resource-lock-v0':
-      return signCompact(quote.order.payload, account, effectiveConfig, walletSignFn);
-
-    case 'oif-3009-v0':
-      return signEip3009(quote.order.payload, quote.order.metadata, account, effectiveConfig, walletSignFn);
-=======
       // Permit2: Supports both wallet and private key signing
       return signPermit2(quote.order.payload, account, walletSignTypedDataFn);
 
@@ -1023,7 +962,6 @@
 
     case 'oif-3009-v0':
       return signEip3009(quote.order.payload, quote.order.metadata, account, effectiveConfig, walletSignTypedDataFn);
->>>>>>> 721b5a06
 
     case 'oif-generic-v0':
       throw new Error('Generic orders (oif-generic-v0) are not supported for signing');
