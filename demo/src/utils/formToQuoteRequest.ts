--- conflicted
+++ resolved
@@ -47,11 +47,7 @@
 export function convertFormToQuoteRequest(
   formData: SimpleQuoteFormData,
   swapType: "exact-input" | "exact-output",
-<<<<<<< HEAD
-  supportedTypes: string[] = ["oif-escrow-v0"]
-=======
   supportedTypes: string[] = ["oif-escrow-v0", "oif-resource-lock-v0", "oif-3009-v0"]
->>>>>>> 721b5a06
 ): QuoteRequest {
   if (!formData.fromAsset || !formData.toAsset) {
     throw new Error("Both from and to assets must be selected");
@@ -113,14 +109,7 @@
       inputs: [input],
       outputs: [output],
       swapType,
-<<<<<<< HEAD
-      originSubmission: {
-        mode: "user",
-        schemes: supportedTypes.includes("oif-3009-v0") ? ["eip3009"] : ["permit2"],
-      },
-=======
       ...(originSubmission && { originSubmission }),
->>>>>>> 721b5a06
     },
     supportedTypes,
   };
