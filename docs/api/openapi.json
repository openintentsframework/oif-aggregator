--- conflicted
+++ resolved
@@ -369,7 +369,6 @@
       },
       "AssetAmount": {
         "type": "object",
-<<<<<<< HEAD
         "description": "Asset amount representation using ERC-7930 interoperable address format.\n\nThis is a fundamental model used across all OIF versions.",
         "required": [
           "asset"
@@ -385,17 +384,6 @@
                 "description": "Amount as a big integer"
               }
             ]
-=======
-        "description": "Asset amount representation using ERC-7930 interoperable address format.",
-        "required": [
-          "asset",
-          "amount"
-        ],
-        "properties": {
-          "amount": {
-            "$ref": "#/components/schemas/U256",
-            "description": "Amount as a big integer"
->>>>>>> b733ca6d
           },
           "asset": {
             "$ref": "#/components/schemas/InteropAddress",
@@ -404,7 +392,6 @@
         },
         "additionalProperties": false
       },
-<<<<<<< HEAD
       "AssetLockReference": {
         "type": "object",
         "description": "Reference to a lock in a locking system\nCorresponds to AssetLockReference in the OIF spec\n\nCore locking mechanism that is stable across versions.",
@@ -423,10 +410,51 @@
       },
       "AssetResponse": {
         "type": "object",
-=======
+        "description": "Asset response format for API with separate address and chain ID fields",
+        "required": [
+          "address",
+          "chainId",
+          "symbol",
+          "name",
+          "decimals"
+        ],
+        "properties": {
+          "address": {
+            "type": "string",
+            "description": "Token contract address"
+          },
+          "chainId": {
+            "type": "integer",
+            "format": "int64",
+            "description": "Chain ID where the token exists",
+            "minimum": 0
+          },
+          "decimals": {
+            "type": "integer",
+            "format": "int32",
+            "description": "Number of decimal places",
+            "minimum": 0
+          },
+          "name": {
+            "type": "string",
+            "description": "Human-readable token name (e.g., \"USD Coin\", \"Ethereum\")"
+          },
+          "symbol": {
+            "type": "string",
+            "description": "Token symbol (e.g., \"USDC\", \"ETH\", \"WBTC\")"
+          }
+        },
+        "additionalProperties": false,
+        "example": {
+          "address": "0xA0b86a33E6441E7C81F7C93451777f5F4dE78e86",
+          "chainId": 1,
+          "decimals": 6,
+          "name": "USD Coin",
+          "symbol": "USDC"
+        }
+      },
       "AssetResponse": {
         "type": "object",
->>>>>>> b733ca6d
         "description": "Asset response format for API with separate address and chain ID fields",
         "required": [
           "address",
@@ -1204,38 +1232,9 @@
         ]
       },
       "QuoteRequest": {
-<<<<<<< HEAD
         "allOf": [
           {
             "$ref": "#/components/schemas/GetQuoteRequest"
-=======
-        "type": "object",
-        "description": "API request body for /v1/quotes endpoint",
-        "required": [
-          "user",
-          "availableInputs",
-          "requestedOutputs"
-        ],
-        "properties": {
-          "availableInputs": {
-            "type": "array",
-            "items": {
-              "$ref": "#/components/schemas/AvailableInput"
-            },
-            "description": "Available inputs (order significant if preference is 'input-priority')"
-          },
-          "metadata": {
-            "description": "Optional metadata for custom adapter use\nThis allows clients to include adapter-specific information in quote requests"
-          },
-          "minValidUntil": {
-            "type": [
-              "integer",
-              "null"
-            ],
-            "format": "int64",
-            "description": "Minimum quote validity duration in seconds",
-            "minimum": 0
->>>>>>> b733ca6d
           },
           {
             "type": "object",
